--- conflicted
+++ resolved
@@ -129,7 +129,6 @@
               echo "✅ Commitizen tag created successfully"
             fi
 
-<<<<<<< HEAD
             # Push based on branch protection status
             if [ "${{ steps.branch-protection.outputs.can_push_directly }}" = "true" ]; then
               echo "🚀 Pushing tag directly to main branch..."
@@ -148,16 +147,7 @@
               }
             fi
 
-=======
-
-
-            # Push tag explicitly (SCM provider doesn't create commits, so --follow-tags won't work)
-            echo "🚀 Pushing tag v$NEW_VERSION to origin..."
-            git push origin "v$NEW_VERSION"
-
-            # Note: With SCM provider, commitizen only creates tags, no commits to push
-            # Tag has already been pushed explicitly above
->>>>>>> 321c86f6
+
             echo "✅ Release tag v$NEW_VERSION pushed successfully"
           else
             echo "bump_needed=false" >> $GITHUB_OUTPUT
