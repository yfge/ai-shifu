name: Automated Release

on:
  push:
    branches:
      - main
    paths-ignore:
      - '**/*.md'
      - 'docs/**'
  workflow_dispatch:

jobs:
  release:
    runs-on: ubuntu-latest
    permissions:
      contents: write
      issues: write
      pull-requests: write
      id-token: write

    steps:
      - name: Check out repository
        uses: actions/checkout@v4
        with:
          fetch-depth: 0
          token: ${{ secrets.PAT_TOKEN || secrets.GITHUB_TOKEN }}

      - name: Set up Python
        uses: actions/setup-python@v5
        with:
          python-version: '3.11'

      - name: Install Python dependencies
        run: |
          python -m pip install --upgrade pip
          pip install commitizen pre-commit

      - name: Configure Git
        run: |
          git config --local user.email "action@github.com"
          git config --local user.name "GitHub Action"

      - name: Install pre-commit hooks
        run: |
          if [[ "${ACT:-false}" == "true" ]]; then
            echo "Skipping pre-commit setup in act environment"
            git config --global init.templateDir ""
          else
            pre-commit install
          fi

      - name: Check branch protection status
        id: branch-protection
        run: |
          if git push --dry-run origin main 2>/dev/null; then
            echo "can_push_directly=true" >> $GITHUB_OUTPUT
            echo "Branch allows direct push"
          else
            echo "can_push_directly=false" >> $GITHUB_OUTPUT
            echo "Branch is protected, will need special handling"
          fi

      - name: Bump version automatically
        id: bump-version
        run: |
          # Git-tag-based versioning: Version is determined entirely by git tags
          # No cz.json version updates needed - everything is tag-driven

          echo "🔍 Checking for conventional commits that warrant version bump..."
          echo "📋 Current commitizen config:"
          cz info || echo "⚠️ Commitizen info failed"

          echo "📊 Current git status:"
          git status --porcelain

          echo "🏷️ Current tags:"
          git tag -l --sort=-version:refname | head -5

          echo "📝 Recent commits:"
          git log --oneline -5

          # Try commitizen dry-run with error handling
          if DRY_RUN_OUTPUT=$(cz bump --dry-run 2>&1); then
            echo "🧪 Commitizen dry-run output:"
            echo "$DRY_RUN_OUTPUT"
          else
            echo "⚠️ Commitizen dry-run failed with exit code $?, trying alternative detection..."
            DRY_RUN_OUTPUT=$(cz bump --dry-run 2>&1 || true)
            echo "🧪 Commitizen dry-run output (with errors):"
            echo "$DRY_RUN_OUTPUT"
          fi

          if echo "$DRY_RUN_OUTPUT" | grep -q "bump: version"; then
            echo "bump_needed=true" >> $GITHUB_OUTPUT
            echo "✅ Version bump detected based on conventional commits"

            # Get the new version that commitizen would create
            NEW_VERSION=$(echo "$DRY_RUN_OUTPUT" | grep "bump: version" | sed 's/.*→ //' | tr -d ' ')
            echo "new_version=$NEW_VERSION" >> $GITHUB_OUTPUT
            echo "📋 New version will be: $NEW_VERSION"

            # Generate changelog content
            LAST_TAG=$(git describe --tags --abbrev=0 2>/dev/null || echo "")
            if [ -n "$LAST_TAG" ]; then
              CHANGELOG_CONTENT=$(cz changelog --start-rev=$LAST_TAG --unreleased-version=$NEW_VERSION --dry-run 2>/dev/null || echo "## Changes\n\nAutomated release based on conventional commits")
            else
              CHANGELOG_CONTENT=$(cz changelog --unreleased-version=$NEW_VERSION --dry-run 2>/dev/null || echo "## Changes\n\nInitial automated release")
            fi
            echo "changelog_content<<EOF" >> $GITHUB_OUTPUT
            echo "$CHANGELOG_CONTENT" >> $GITHUB_OUTPUT
            echo "EOF" >> $GITHUB_OUTPUT

            # Create ONLY git tag - no file modifications needed
            # All version info comes from git tags via dynamic version detection
            echo "Creating git tag..."

            # Try commitizen bump with error handling
            if ! cz bump --yes; then
              echo "⚠️ Commitizen bump failed, trying manual tag creation..."

              # Manual tag creation as fallback
              if git tag -l | grep -q "^v$NEW_VERSION$"; then
                echo "⚠️ Tag v$NEW_VERSION already exists, skipping tag creation"
              else
                git tag "v$NEW_VERSION" -m "bump: version $(git describe --tags --abbrev=0 2>/dev/null || echo '0.0.0') → $NEW_VERSION"
                echo "✅ Manual tag created: v$NEW_VERSION"
              fi
            else
              echo "✅ Commitizen tag created successfully"
            fi

<<<<<<< HEAD
            # Push tag explicitly (SCM provider doesn't create commits, so --follow-tags won't work)
            echo "🚀 Pushing tag v$NEW_VERSION to origin..."
            git push origin "v$NEW_VERSION"

            # Note: With SCM provider, commitizen only creates tags, no commits to push
            # Tag has already been pushed explicitly above
            echo "✅ Release tag v$NEW_VERSION pushed successfully"
=======
            # Push based on branch protection status with enhanced error handling
            if [ "${{ steps.branch-protection.outputs.can_push_directly }}" = "true" ]; then
              echo "🚀 Pushing directly to main branch..."
              git push origin main --follow-tags
            else
              echo "🔒 Branch is protected, using alternative push strategy..."
              # Try with different authentication methods
              git push origin main --follow-tags || {
                echo "⚠️ Standard push failed, trying with force-with-lease..."
                git push origin main --follow-tags --force-with-lease || {
                  echo "❌ All push attempts failed. This might be due to branch protection rules."
                  echo "💡 Please check repository settings or use a Personal Access Token (PAT_TOKEN)."
                  echo "💡 You can also temporarily disable branch protection for releases."
                  exit 1
                }
              }
            fi
>>>>>>> 0d7c9099
          else
            echo "bump_needed=false" >> $GITHUB_OUTPUT
            echo "ℹ️ No version bump needed based on commit messages"
          fi

      - name: Display changelog content
        if: steps.bump-version.outputs.bump_needed == 'true'
        run: |
          echo "📋 Generated changelog content:"
          echo "${{ steps.bump-version.outputs.changelog_content }}"

      - name: Get current version
        id: version
        run: |
          if [ "${{ steps.bump-version.outputs.bump_needed }}" = "true" ]; then
            # Use the new version from bump step
            VERSION="${{ steps.bump-version.outputs.new_version }}"
            echo "📋 Using new version from bump: $VERSION"
          else
            # Get latest version from git tags
            LATEST_TAG=$(git tag -l --sort=-version:refname | grep -E "^v[0-9]+\.[0-9]+\.[0-9]+" | head -1)
            if [ -n "$LATEST_TAG" ]; then
              VERSION=${LATEST_TAG#v}  # Remove 'v' prefix
              echo "📋 Using latest git tag version: $VERSION"
            else
              # Fallback: try to get any semantic version tag
              VERSION=$(git describe --tags --abbrev=0 2>/dev/null | sed 's/^v//' || echo "1.0.0")
              echo "📋 Using fallback version: $VERSION"
            fi
          fi
          echo "version=$VERSION" >> $GITHUB_OUTPUT
          echo "tag=v$VERSION" >> $GITHUB_OUTPUT

      - name: Create GitHub Release
        if: steps.bump-version.outputs.bump_needed == 'true'
        uses: softprops/action-gh-release@v2
        with:
          tag_name: ${{ steps.version.outputs.tag }}
          name: Release ${{ steps.version.outputs.tag }}
          body: |
            # AI-Shifu Release ${{ steps.version.outputs.tag }}

            ${{ steps.bump-version.outputs.changelog_content }}

            ## 🚀 Deployment

            ### Docker Images
            ```bash
            # API Server
            docker pull ${{ secrets.DOCKERHUB_USER || 'aishifu' }}/ai-shifu-api:${{ steps.version.outputs.version }}

            # Web Application
            docker pull ${{ secrets.DOCKERHUB_USER || 'aishifu' }}/ai-shifu-web:${{ steps.version.outputs.version }}

            # Cook Web (CMS)
            docker pull ${{ secrets.DOCKERHUB_USER || 'aishifu' }}/ai-shifu-cook-web:${{ steps.version.outputs.version }}
            ```

            ### Quick Start
            ```bash
            # Clone the repository
            git clone https://github.com/ai-shifu/ai-shifu.git
            cd ai-shifu

            # Checkout this release
            git checkout ${{ steps.version.outputs.tag }}

            # Start with Docker
            cd docker
            docker compose up -d
            ```

            ## 📖 Documentation
            - [Installation Manual](INSTALL_MANUAL.md)
            - [Contributing Guide](CONTRIBUTING.md)
            - [Development Guide](AGENTS.md)

            ---
            🤖 Generated with [Claude Code](https://claude.ai/code)
          draft: false
          prerelease: false
          make_latest: true<|MERGE_RESOLUTION|>--- conflicted
+++ resolved
@@ -129,7 +129,8 @@
               echo "✅ Commitizen tag created successfully"
             fi
 
-<<<<<<< HEAD
+
+
             # Push tag explicitly (SCM provider doesn't create commits, so --follow-tags won't work)
             echo "🚀 Pushing tag v$NEW_VERSION to origin..."
             git push origin "v$NEW_VERSION"
@@ -137,25 +138,6 @@
             # Note: With SCM provider, commitizen only creates tags, no commits to push
             # Tag has already been pushed explicitly above
             echo "✅ Release tag v$NEW_VERSION pushed successfully"
-=======
-            # Push based on branch protection status with enhanced error handling
-            if [ "${{ steps.branch-protection.outputs.can_push_directly }}" = "true" ]; then
-              echo "🚀 Pushing directly to main branch..."
-              git push origin main --follow-tags
-            else
-              echo "🔒 Branch is protected, using alternative push strategy..."
-              # Try with different authentication methods
-              git push origin main --follow-tags || {
-                echo "⚠️ Standard push failed, trying with force-with-lease..."
-                git push origin main --follow-tags --force-with-lease || {
-                  echo "❌ All push attempts failed. This might be due to branch protection rules."
-                  echo "💡 Please check repository settings or use a Personal Access Token (PAT_TOKEN)."
-                  echo "💡 You can also temporarily disable branch protection for releases."
-                  exit 1
-                }
-              }
-            fi
->>>>>>> 0d7c9099
           else
             echo "bump_needed=false" >> $GITHUB_OUTPUT
             echo "ℹ️ No version bump needed based on commit messages"
