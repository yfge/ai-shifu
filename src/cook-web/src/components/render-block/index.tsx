--- conflicted
+++ resolved
@@ -14,12 +14,8 @@
 }
 
 export const RenderBlockContent = ({ id, type, properties }) => {
-<<<<<<< HEAD
     const { t } = useTranslation();
-    const { actions, blocks, blockContentTypes, blockContentState, currentNode, blockUITypes, blockContentProperties, blockUIProperties } = useScenario();
-=======
     const { actions, blocks, blockContentTypes, blockContentState, currentNode, blockUITypes, blockContentProperties, blockUIProperties, currentScenario } = useScenario();
->>>>>>> 504b80b2
     const [error, setError] = useState('')
     const [showDeleteDialog, setShowDeleteDialog] = useState(false)
     const ContentTypes = useContentTypes()
