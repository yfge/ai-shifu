import React, { useEffect, useState } from 'react';
import {
  Copy,
  Check,
  SlidersVertical,
  Plus,
  Minus,
  CircleHelp,
} from 'lucide-react';
import { z } from 'zod';
import { zodResolver } from '@hookform/resolvers/zod';
import { useForm } from 'react-hook-form';
import { uploadFile } from '@/lib/file';
import {
  Sheet,
  SheetContent,
  SheetHeader,
  SheetTitle,
  SheetFooter,
  SheetTrigger,
} from '@/components/ui/Sheet';
import { Input } from '@/components/ui/Input';
import { Button } from '@/components/ui/Button';
import { Badge } from '@/components/ui/Badge';
import { Textarea } from '@/components/ui/Textarea';
import {
  Form,
  FormControl,
  FormField,
  FormItem,
  FormLabel,
  FormMessage,
} from '@/components/ui/Form';
import { useTranslation } from 'react-i18next';
import api from '@/api';

import ModelList from '@/components/model-list';

interface Shifu {
  description: string;
  bid: string;
  keywords: string[];
  model: string;
  name: string;
  preview_url: string;
  price: number;
  avatar: string;
  url: string;
  temperature: number;
  system_prompt?: string;
}

export default function ShifuSettingDialog({
  shifuId,
  onSave,
}: {
  shifuId: string;
  onSave: () => void;
}) {
  const [open, setOpen] = useState(false);
  const { t } = useTranslation();
  const [keywords, setKeywords] = useState(['AIGC']);
  const [shifuImage, setShifuImage] = useState<File | null>(null);
  const [imageError, setImageError] = useState('');
  const [uploadProgress, setUploadProgress] = useState(0);
  const [isUploading, setIsUploading] = useState(false);
  const [uploadedImageUrl, setUploadedImageUrl] = useState('');
  const [copying, setCopying] = useState({
    previewUrl: false,
    url: false,
  });
  // Initialize the form with react-hook-form and zod resolver

  // Define the validation schema using Zod
  const shifuSchema = z.object({
    previewUrl: z.string(),
    url: z.string(),
    name: z
      .string()
      .min(1, t('module.shifuSetting.shifuNameEmpty'))
      .max(50, t('module.shifuSetting.shifuNameMaxLength')),
    description: z
      .string()
      .min(1, t('module.shifuSetting.shifuDescriptionEmpty'))
      .max(300, t('module.shifuSetting.shifuDescriptionMaxLength')),
    model: z.string(),
    systemPrompt: z.string().max(300, t('shifuSetting.systemPromptMaxLength')),
    price: z
      .string()
      .min(1, t('module.shifuSetting.shifuPriceEmpty'))
      .regex(/^\d+(\.\d{1,2})?$/, t('module.shifuSetting.shifuPriceFormat')),
    temperature: z
      .string()
      .regex(
        /^\d+(\.\d{1,2})?$/,
        t('module.shifuSetting.shifuTemperatureFormat'),
      ),
    temperature_min: z
      .number()
      .min(0, t('module.shifuSetting.shifuTemperatureMin')),
    temperature_max: z
      .number()
      .max(2, t('module.shifuSetting.shifuTemperatureMax')),
  });

  const form = useForm({
    resolver: zodResolver(shifuSchema),
    defaultValues: {
      previewUrl: '',
      url: '',
      name: '',
      description: '',
      model: '',
      systemPrompt: '',
      price: '',
      temperature: '',
    },
  });

  // Handle copy to clipboard
  const handleCopy = field => {
    navigator.clipboard.writeText(form.getValues(field));
    setCopying({ ...copying, [field]: true });

    setTimeout(() => {
      setCopying({ ...copying, [field]: false });
    }, 2000);
  };

  // Handle keyword addition
  const handleAddKeyword = () => {
    const keyword = (
      document.getElementById('keywordInput') as any
    )?.value.trim();
    if (keyword && !keywords.includes(keyword)) {
      setKeywords([...keywords, keyword]);
      (document.getElementById('keywordInput') as any).value = '';
    }
  };

  // Handle keyword removal
  const handleRemoveKeyword = keyword => {
    setKeywords(keywords.filter(k => k !== keyword));
  };

  // Handle image upload
  const handleImageUpload = async e => {
    const file = e.target.files[0];
    if (file) {
      // Validate file size
      if (file.size > 2 * 1024 * 1024) {
        setImageError(t('module.shifuSetting.fileSizeLimit'));
        setShifuImage(null);
        return;
      }

      // Validate file type
      if (!['image/jpeg', 'image/png'].includes(file.type)) {
        setImageError(t('module.shifuSetting.supportedFormats'));
        setShifuImage(null);
        return;
      }

      setShifuImage(file);
      setImageError('');

      // Upload the file
      try {
        setIsUploading(true);
        setUploadProgress(0);

        // Use the uploadFile function from file.ts
        const response = await uploadFile(
          file,
          '/api/shifu/upfile',
          undefined,
          undefined,
          progress => {
            setUploadProgress(progress);
          },
        );

        if (!response.ok) {
          throw new Error(`Upload failed: ${response.statusText}`);
        }

        const res = await response.json();
        if (res.code !== 0) {
          throw new Error(res.message);
        }
        setUploadedImageUrl(res.data); // Assuming the API returns the image URL in a 'url' field
      } catch (error) {
        console.error('Upload error:', error);
        setImageError(t('module.shifuSetting.uploadFailed'));
      } finally {
        setIsUploading(false);
      }
    }
  };

  // Handle form submission
  const onSubmit = async data => {
    await api.saveShifuDetail({
      description: data.description,
      shifu_bid: shifuId,
      keywords: keywords,
      model: data.model,
      name: data.name,
      price: Number(data.price),
      avatar: uploadedImageUrl,
      temperature: Number(data.temperature),
      system_prompt: data.systemPrompt,
    });

    if (onSave) {
      await onSave();
    }
    setOpen(false);
  };
  const init = async () => {
    const result = (await api.getShifuDetail({
      shifu_bid: shifuId,
    })) as Shifu;

    if (result) {
      form.reset({
        name: result.name,
        description: result.description,
        price: result.price + '',
        model: result.model || '',
        previewUrl: result.preview_url,
        url: result.url,
        temperature: result.temperature + '',
        systemPrompt: result.system_prompt || '',
      });
      setKeywords(result.keywords || []);
      setUploadedImageUrl(result.avatar || '');
    }
  };
  useEffect(() => {
    if (!open) {
      return;
    }
    init();
  }, [shifuId, open]);

  const adjustTemperature = (delta: number) => {
    const currentValue = parseFloat(form.getValues('temperature') || '0');
    const safeValue = Number.isNaN(currentValue) ? 0 : currentValue;
    const nextValue = Math.min(
      2,
      Math.max(0, parseFloat((safeValue + delta).toFixed(1))),
    );
    form.setValue('temperature', nextValue.toString(), {
      shouldDirty: true,
      shouldValidate: true,
    });
  };

  return (
    <Sheet
      open={open}
      onOpenChange={setOpen}
    >
      <SheetTrigger asChild>
        <SlidersVertical className='cursor-pointer h-4 w-4 text-gray-500' />
<<<<<<< HEAD
      </DialogTrigger>
      <DialogContent className='sm:max-w-md md:max-w-lg lg:max-w-xl'>
        <DialogHeader>
          <DialogTitle className='text-lg font-medium'>
            {t('module.shifuSetting.title')}
          </DialogTitle>
        </DialogHeader>
        <Form {...form}>
          <form onSubmit={form.handleSubmit(onSubmit)}>
            <div className='h-[500px] py-2 px-4 overflow-auto space-y-2'>
              <FormField
                control={form.control}
                name='previewUrl'
                render={({ field }) => (
                  <FormItem className='grid grid-cols-4 items-center gap-2 space-y-0'>
                    <FormLabel className='text-right text-sm'>
                      {t('module.shifuSetting.previewUrl')}
                    </FormLabel>
                    <div className='col-span-3 flex items-center space-x-2'>
                      <FormControl>
                        <a
                          href={field.value}
                          target='_blank'
                          className='px-1 w-full overflow-hidden text-ellipsis whitespace-nowrap '
                        >
                          {field.value}
                        </a>
                      </FormControl>
                      <Button
                        type='button'
                        variant='ghost'
                        size='icon'
                        onClick={() => handleCopy('previewUrl')}
                      >
                        {copying.previewUrl ? (
                          <Check className='h-4 w-4' />
                        ) : (
                          <Copy className='h-4 w-4' />
                        )}
                      </Button>
                    </div>
                    <div className='col-span-3 col-start-2'>
                      <FormMessage />
                    </div>
                  </FormItem>
                )}
              />
              <FormField
                control={form.control}
                name='url'
                render={({ field }) => (
                  <FormItem className='grid grid-cols-4 items-center gap-2 space-y-0'>
                    <FormLabel className='text-right text-sm'>
                      {t('module.shifuSetting.learningUrl')}
                    </FormLabel>
                    <div className='col-span-3 flex items-center space-x-2'>
                      <FormControl>
                        <a
                          href={field.value}
                          target='_blank'
                          className='px-1 w-full overflow-hidden text-ellipsis whitespace-nowrap'
                        >
                          {field.value}
                        </a>
                      </FormControl>
                      <Button
                        type='button'
                        variant='ghost'
                        size='icon'
                        onClick={() => handleCopy('url')}
                      >
                        {copying.url ? (
                          <Check className='h-4 w-4' />
                        ) : (
                          <Copy className='h-4 w-4' />
                        )}
                      </Button>
                    </div>
                    <div className='col-span-3 col-start-2'>
                      <FormMessage />
                    </div>
                  </FormItem>
                )}
              />

=======
      </SheetTrigger>
      <SheetContent
        side='right'
        className='w-full sm:w-[420px] md:w-[480px] h-full flex flex-col p-0'
      >
        <SheetHeader className='px-6 pt-6'>
          <SheetTitle className='text-lg font-medium'>
            {t('shifuSetting.title')}
          </SheetTitle>
        </SheetHeader>
        <div className='h-px w-full bg-border' />
        <Form {...form}>
          <form
            onSubmit={form.handleSubmit(onSubmit)}
            className='flex-1 flex flex-col overflow-hidden'
          >
            <div className='flex-1 overflow-y-auto px-6'>
>>>>>>> aacef32d
              <FormField
                control={form.control}
                name='name'
                render={({ field }) => (
<<<<<<< HEAD
                  <FormItem className='grid grid-cols-4 items-start gap-4 space-y-0'>
                    <FormLabel className='text-right text-sm pt-2'>
                      {t('module.shifuSetting.shifuName')}
                    </FormLabel>
                    <div className='col-span-3'>
                      <FormControl>
                        <Input
                          {...field}
                          maxLength={50}
                          placeholder={t(
                            'module.shifuSetting.limit50Characters',
                          )}
                        />
                      </FormControl>
                      <p className='text-xs text-gray-500 mt-1'>
                        {field.value.length}/50
                      </p>
                      <FormMessage />
                    </div>
=======
                  <FormItem className='space-y-2 mb-4'>
                    <FormLabel className='text-sm font-medium text-foreground'>
                      {t('shifuSetting.shifuName')}
                    </FormLabel>
                    <FormControl>
                      <Input
                        {...field}
                        maxLength={20}
                        placeholder={t('shifuSetting.limit20Characters')}
                      />
                    </FormControl>
                    {/* <div className='text-xs text-muted-foreground text-right'>
                      {(field.value?.length ?? 0)}/50
                    </div> */}
                    <FormMessage />
>>>>>>> aacef32d
                  </FormItem>
                )}
              />

              <FormField
                control={form.control}
                name='description'
                render={({ field }) => (
<<<<<<< HEAD
                  <FormItem className='grid grid-cols-4 items-start gap-4'>
                    <FormLabel className='text-right text-sm pt-2'>
                      {t('module.shifuSetting.shifuDescription')}
                    </FormLabel>
                    <div className='col-span-3'>
                      <FormControl>
                        <Textarea
                          {...field}
                          maxLength={300}
                          placeholder={t(
                            'module.shifuSetting.limit300Characters',
                          )}
                          rows={4}
                        />
                      </FormControl>
                      <p className='text-xs text-gray-500 mt-1'>
                        {field.value.length}/300
                      </p>
                      <FormMessage />
                    </div>
                  </FormItem>
                )}
              />
              <div className='grid grid-cols-4 items-start gap-4'>
                <label className='text-right text-sm pt-2'>
                  {t('module.shifuSetting.keywords')}
                </label>
                <div className='col-span-3'>
                  <div className='flex flex-wrap gap-2 mb-2'>
                    {keywords.map((keyword, index) => (
                      <Badge
                        key={index}
                        variant='secondary'
                        className='flex items-center gap-1'
                      >
                        {keyword}
                        <button
                          type='button'
                          onClick={() => handleRemoveKeyword(keyword)}
                          className='text-xs ml-1 hover:text-red-500'
                        >
                          ×
                        </button>
                      </Badge>
                    ))}
                  </div>
                  <div className='flex gap-2'>
                    <Input
                      id='keywordInput'
                      placeholder={t('module.shifuSetting.inputKeywords')}
                      className='flex-grow h-8'
                    />
                    <Button
                      type='button'
                      className='h-8'
                      onClick={handleAddKeyword}
                      variant='outline'
                      size='sm'
                    >
                      {t('module.shifuSetting.addKeyword')}
                    </Button>
                  </div>
                </div>
              </div>
              <div className='grid grid-cols-4 items-start gap-4'>
                <label className='text-right text-sm pt-2'>
                  {t('module.shifuSetting.shifuAvatar')}
                </label>
                <div className='col-span-3'>
                  {uploadedImageUrl ? (
                    <div className='mb-2'>
                      <div className='relative w-24 h-24 bg-gray-100 rounded-lg overflow-hidden'>
                        <img
                          src={uploadedImageUrl}
                          alt={t('module.shifuSetting.shifuAvatar')}
                          className='w-full h-full object-cover'
                        />
                        <button
                          type='button'
                          onClick={() =>
                            document.getElementById('imageUpload')?.click()
                          }
                          className='absolute bottom-2 right-2 bg-white p-1 rounded-full shadow-md hover:bg-gray-100'
                        >
                          <Plus className='h-4 w-4' />
                        </button>
                      </div>
=======
                  <FormItem className='space-y-2 mb-4'>
                    <FormLabel className='text-sm font-medium text-foreground'>
                      {t('shifuSetting.shifuDescription')}
                    </FormLabel>
                    <FormControl>
                      <Textarea
                        {...field}
                        maxLength={300}
                        placeholder={t('shifuSetting.limit300Characters')}
                        rows={4}
                      />
                    </FormControl>
                    {/* <div className='text-xs text-muted-foreground text-right'>
                      {(field.value?.length ?? 0)}/300
                    </div> */}
                    <FormMessage />
                  </FormItem>
                )}
              />

              <div className='space-y-3 mb-4'>
                <span className='text-sm font-medium text-foreground'>
                  {t('shifuSetting.shifuAvatar')}
                </span>
                <div className='flex flex-col gap-3'>
                  {uploadedImageUrl ? (
                    <div className='relative w-24 h-24 bg-gray-100 rounded-lg overflow-hidden'>
                      <img
                        src={uploadedImageUrl}
                        alt={t('shifuSetting.shifuAvatar')}
                        className='w-full h-full object-cover'
                      />
                      <button
                        type='button'
                        onClick={() =>
                          document.getElementById('imageUpload')?.click()
                        }
                        className='absolute inset-0 flex items-center justify-center bg-black/30 text-white opacity-0 transition-opacity hover:opacity-100'
                      >
                        <Plus className='h-5 w-5' />
                      </button>
>>>>>>> aacef32d
                    </div>
                  ) : (
                    <div
                      className='border-2 border-dashed border-muted-foreground/30 rounded-lg w-24 h-24 flex flex-col items-center justify-center cursor-pointer bg-muted/20'
                      onClick={() =>
                        document.getElementById('imageUpload')?.click()
                      }
                    >
<<<<<<< HEAD
                      <Plus className='h-8 w-8 mb-2 text-gray-400' />
                      <p className='text-sm text-center'>
                        {t('module.shifuSetting.upload')}
=======
                      <Plus className='h-6 w-6 mb-1 text-muted-foreground' />
                      <p className='text-xs text-muted-foreground'>
                        {t('shifuSetting.upload')}
>>>>>>> aacef32d
                      </p>
                    </div>
                  )}
                  <input
                    id='imageUpload'
                    type='file'
                    accept='image/jpeg,image/png'
                    onChange={handleImageUpload}
                    className='hidden'
                  />
<<<<<<< HEAD

                  <p className='text-xs text-gray-500 mt-1'>
                    {t('module.shifuSetting.imageFormatHint')}
=======
                  <p className='text-xs text-muted-foreground'>
                    {t('shifuSetting.imageFormatHint')}
>>>>>>> aacef32d
                  </p>
                  {isUploading && (
                    <div className='space-y-2 mb-4'>
                      <div className='w-full bg-muted rounded-full h-2'>
                        <div
                          className='bg-primary h-2 rounded-full'
                          style={{ width: `${uploadProgress}%` }}
                        ></div>
                      </div>
<<<<<<< HEAD
                      <p className='text-xs text-gray-500 mt-1 text-center'>
                        {t('module.shifuSetting.uploading')} {uploadProgress}%
=======
                      <p className='text-xs text-muted-foreground text-center'>
                        {t('shifuSetting.uploading')} {uploadProgress}%
>>>>>>> aacef32d
                      </p>
                    </div>
                  )}
                  {imageError && (
                    <p className='text-xs text-destructive'>{imageError}</p>
                  )}
                  {shifuImage && !isUploading && !uploadedImageUrl && (
<<<<<<< HEAD
                    <p className='text-green-500 text-xs mt-1'>
                      {t('module.shifuSetting.selected')}: {shifuImage?.name}
=======
                    <p className='text-xs text-emerald-600'>
                      {t('shifuSetting.selected')}: {shifuImage?.name}
>>>>>>> aacef32d
                    </p>
                  )}
                </div>
              </div>

              <FormField
                control={form.control}
                name='previewUrl'
                render={({ field }) => (
<<<<<<< HEAD
                  <FormItem className='grid grid-cols-4 items-center gap-4'>
                    <FormLabel className='text-right text-sm'>
                      {t('common.core.selectModel')}
=======
                  <FormItem className='space-y-2 mb-4'>
                    <FormLabel className='text-sm font-medium text-foreground'>
                      {t('shifuSetting.previewUrl')}
>>>>>>> aacef32d
                    </FormLabel>
                    <div className='flex items-center gap-2'>
                      <FormControl>
                        <Input
                          {...field}
                          placeholder='https://ai-shifu.com/...'
                        />
                      </FormControl>
                      <Button
                        type='button'
                        variant='outline'
                        size='icon'
                        onClick={() => handleCopy('previewUrl')}
                      >
                        {copying.previewUrl ? (
                          <Check className='h-4 w-4' />
                        ) : (
                          <Copy className='h-4 w-4' />
                        )}
                      </Button>
                    </div>
                    <FormMessage />
                  </FormItem>
                )}
              />

              <FormField
                control={form.control}
                name='url'
                render={({ field }) => (
<<<<<<< HEAD
                  <FormItem className='grid grid-cols-4 items-center gap-4'>
                    <FormLabel className='text-right text-sm'>
                      {t('module.shifuSetting.shifuTemperature')}
=======
                  <FormItem className='space-y-2 mb-4'>
                    <FormLabel className='text-sm font-medium text-foreground'>
                      {t('shifuSetting.learningUrl')}
>>>>>>> aacef32d
                    </FormLabel>
                    <div className='flex items-center gap-2'>
                      <FormControl>
                        <Input
                          {...field}
<<<<<<< HEAD
                          placeholder={t('module.shifuSetting.number')}
                          type='number'
                          min={0}
                          max={2}
                          step={0.1}
=======
                          placeholder='https://ai-shifu.com/...'
>>>>>>> aacef32d
                        />
                      </FormControl>
                      <Button
                        type='button'
                        variant='outline'
                        size='icon'
                        onClick={() => handleCopy('url')}
                      >
                        {copying.url ? (
                          <Check className='h-4 w-4' />
                        ) : (
                          <Copy className='h-4 w-4' />
                        )}
                      </Button>
                    </div>
                    <FormMessage />
                  </FormItem>
                )}
              />

              <FormField
                control={form.control}
                name='model'
                render={({ field }) => (
<<<<<<< HEAD
                  <FormItem className='grid grid-cols-4 items-center gap-4'>
                    <FormLabel className='text-right text-sm'>
                      {t('module.shifuSetting.price')}
=======
                  <FormItem className='space-y-2 mb-4'>
                    <FormLabel className='text-sm font-medium text-foreground'>
                      {t('common.selectModel')}
                    </FormLabel>
                    <FormControl>
                      <ModelList
                        value={field.value}
                        onChange={field.onChange}
                      />
                    </FormControl>
                    <FormMessage />
                  </FormItem>
                )}
              />

              <FormField
                control={form.control}
                name='temperature'
                render={({ field }) => (
                  <FormItem className='space-y-2 mb-4'>
                    <FormLabel className='text-sm font-medium text-foreground'>
                      {t('shifuSetting.shifuTemperature')}
>>>>>>> aacef32d
                    </FormLabel>
                    <div className='flex items-center gap-2'>
                      <Button
                        type='button'
                        variant='outline'
                        size='icon'
                        onClick={() => adjustTemperature(-0.1)}
                      >
                        <Minus className='h-4 w-4' />
                      </Button>
                      <FormControl>
                        <Input
                          {...field}
<<<<<<< HEAD
                          placeholder={t('module.shifuSetting.number')}
=======
                          value={field.value}
                          onChange={field.onChange}
                          className='text-center'
                          type='number'
                          step='0.1'
                          min={0}
                          max={2}
                          placeholder={t('shifuSetting.number')}
>>>>>>> aacef32d
                        />
                      </FormControl>
                      <Button
                        type='button'
                        variant='outline'
                        size='icon'
                        onClick={() => adjustTemperature(0.1)}
                      >
                        <Plus className='h-4 w-4' />
                      </Button>
                    </div>
                    <p className='text-xs text-muted-foreground'>
                      {t('shifuSetting.temperatureHint')}
                    </p>
                    <FormMessage />
                  </FormItem>
                )}
              />

              <FormField
                control={form.control}
                name='systemPrompt'
                render={({ field }) => (
                  <FormItem className='space-y-2 mb-4'>
                    <div className='flex items-center gap-2'>
                      <FormLabel className='text-sm font-medium text-foreground'>
                        {t('shifuSetting.systemPrompt')}
                      </FormLabel>
                      <a
                        href='https://markdownflow.ai/docs/zh/specification/how-it-works/#2'
                        target='_blank'
                        rel='noopener noreferrer'
                      >
                        <CircleHelp className='h-4 w-4 text-muted-foreground' />
                      </a>
                    </div>
                    <p className='text-xs text-muted-foreground'>
                      {t('shifuSetting.systemPromptHint')}
                    </p>
                    <FormControl>
                      <Textarea
                        {...field}
                        maxLength={300}
                        placeholder={t('shifuSetting.systemPromptPlaceholder')}
                        rows={6}
                      />
                    </FormControl>
                    <div className='text-xs text-muted-foreground text-right'>
                      {field.value?.length ?? 0}/300
                    </div>
                    <FormMessage />
                  </FormItem>
                )}
              />

              <div className='space-y-2 mb-4'>
                <span className='text-sm font-medium text-foreground'>
                  {t('shifuSetting.keywords')}
                </span>
                <div className='flex flex-wrap gap-2'>
                  {keywords.map((keyword, index) => (
                    <Badge
                      key={index}
                      variant='secondary'
                      className='flex items-center gap-1'
                    >
                      {keyword}
                      <button
                        type='button'
                        onClick={() => handleRemoveKeyword(keyword)}
                        className='text-xs ml-1 hover:text-destructive'
                      >
                        ×
                      </button>
                    </Badge>
                  ))}
                </div>
                <div className='flex gap-2'>
                  <Input
                    id='keywordInput'
                    placeholder={t('shifuSetting.inputKeywords')}
                    className='flex-1'
                  />
                  <Button
                    type='button'
                    onClick={handleAddKeyword}
                    variant='outline'
                    size='sm'
                  >
                    {t('shifuSetting.addKeyword')}
                  </Button>
                </div>
              </div>

              <FormField
                control={form.control}
                name='price'
                render={({ field }) => (
                  <FormItem className='space-y-2 mb-4'>
                    <FormLabel className='text-sm font-medium text-foreground'>
                      {t('shifuSetting.price')}
                    </FormLabel>
                    <FormControl>
                      <Input
                        {...field}
                        placeholder={t('shifuSetting.number')}
                      />
                    </FormControl>
                    <FormMessage />
                  </FormItem>
                )}
              />
            </div>
            <div className='h-px w-full bg-border' />
            <SheetFooter className='flex-shrink-0 px-6 py-4'>
              <Button
                type='button'
                variant='outline'
                onClick={() => setOpen(false)}
              >
                {t('module.shifuSetting.cancel')}
              </Button>
              <Button
                type='submit'
                className='bg-primary hover:bg-primary-lighter text-white'
                onClick={() => {
                  onSubmit(form.getValues());
                }}
              >
                {t('module.shifuSetting.save')}
              </Button>
            </SheetFooter>
          </form>
        </Form>
      </SheetContent>
    </Sheet>
  );
}<|MERGE_RESOLUTION|>--- conflicted
+++ resolved
@@ -264,93 +264,6 @@
     >
       <SheetTrigger asChild>
         <SlidersVertical className='cursor-pointer h-4 w-4 text-gray-500' />
-<<<<<<< HEAD
-      </DialogTrigger>
-      <DialogContent className='sm:max-w-md md:max-w-lg lg:max-w-xl'>
-        <DialogHeader>
-          <DialogTitle className='text-lg font-medium'>
-            {t('module.shifuSetting.title')}
-          </DialogTitle>
-        </DialogHeader>
-        <Form {...form}>
-          <form onSubmit={form.handleSubmit(onSubmit)}>
-            <div className='h-[500px] py-2 px-4 overflow-auto space-y-2'>
-              <FormField
-                control={form.control}
-                name='previewUrl'
-                render={({ field }) => (
-                  <FormItem className='grid grid-cols-4 items-center gap-2 space-y-0'>
-                    <FormLabel className='text-right text-sm'>
-                      {t('module.shifuSetting.previewUrl')}
-                    </FormLabel>
-                    <div className='col-span-3 flex items-center space-x-2'>
-                      <FormControl>
-                        <a
-                          href={field.value}
-                          target='_blank'
-                          className='px-1 w-full overflow-hidden text-ellipsis whitespace-nowrap '
-                        >
-                          {field.value}
-                        </a>
-                      </FormControl>
-                      <Button
-                        type='button'
-                        variant='ghost'
-                        size='icon'
-                        onClick={() => handleCopy('previewUrl')}
-                      >
-                        {copying.previewUrl ? (
-                          <Check className='h-4 w-4' />
-                        ) : (
-                          <Copy className='h-4 w-4' />
-                        )}
-                      </Button>
-                    </div>
-                    <div className='col-span-3 col-start-2'>
-                      <FormMessage />
-                    </div>
-                  </FormItem>
-                )}
-              />
-              <FormField
-                control={form.control}
-                name='url'
-                render={({ field }) => (
-                  <FormItem className='grid grid-cols-4 items-center gap-2 space-y-0'>
-                    <FormLabel className='text-right text-sm'>
-                      {t('module.shifuSetting.learningUrl')}
-                    </FormLabel>
-                    <div className='col-span-3 flex items-center space-x-2'>
-                      <FormControl>
-                        <a
-                          href={field.value}
-                          target='_blank'
-                          className='px-1 w-full overflow-hidden text-ellipsis whitespace-nowrap'
-                        >
-                          {field.value}
-                        </a>
-                      </FormControl>
-                      <Button
-                        type='button'
-                        variant='ghost'
-                        size='icon'
-                        onClick={() => handleCopy('url')}
-                      >
-                        {copying.url ? (
-                          <Check className='h-4 w-4' />
-                        ) : (
-                          <Copy className='h-4 w-4' />
-                        )}
-                      </Button>
-                    </div>
-                    <div className='col-span-3 col-start-2'>
-                      <FormMessage />
-                    </div>
-                  </FormItem>
-                )}
-              />
-
-=======
       </SheetTrigger>
       <SheetContent
         side='right'
@@ -368,32 +281,10 @@
             className='flex-1 flex flex-col overflow-hidden'
           >
             <div className='flex-1 overflow-y-auto px-6'>
->>>>>>> aacef32d
               <FormField
                 control={form.control}
                 name='name'
                 render={({ field }) => (
-<<<<<<< HEAD
-                  <FormItem className='grid grid-cols-4 items-start gap-4 space-y-0'>
-                    <FormLabel className='text-right text-sm pt-2'>
-                      {t('module.shifuSetting.shifuName')}
-                    </FormLabel>
-                    <div className='col-span-3'>
-                      <FormControl>
-                        <Input
-                          {...field}
-                          maxLength={50}
-                          placeholder={t(
-                            'module.shifuSetting.limit50Characters',
-                          )}
-                        />
-                      </FormControl>
-                      <p className='text-xs text-gray-500 mt-1'>
-                        {field.value.length}/50
-                      </p>
-                      <FormMessage />
-                    </div>
-=======
                   <FormItem className='space-y-2 mb-4'>
                     <FormLabel className='text-sm font-medium text-foreground'>
                       {t('shifuSetting.shifuName')}
@@ -409,7 +300,6 @@
                       {(field.value?.length ?? 0)}/50
                     </div> */}
                     <FormMessage />
->>>>>>> aacef32d
                   </FormItem>
                 )}
               />
@@ -418,95 +308,6 @@
                 control={form.control}
                 name='description'
                 render={({ field }) => (
-<<<<<<< HEAD
-                  <FormItem className='grid grid-cols-4 items-start gap-4'>
-                    <FormLabel className='text-right text-sm pt-2'>
-                      {t('module.shifuSetting.shifuDescription')}
-                    </FormLabel>
-                    <div className='col-span-3'>
-                      <FormControl>
-                        <Textarea
-                          {...field}
-                          maxLength={300}
-                          placeholder={t(
-                            'module.shifuSetting.limit300Characters',
-                          )}
-                          rows={4}
-                        />
-                      </FormControl>
-                      <p className='text-xs text-gray-500 mt-1'>
-                        {field.value.length}/300
-                      </p>
-                      <FormMessage />
-                    </div>
-                  </FormItem>
-                )}
-              />
-              <div className='grid grid-cols-4 items-start gap-4'>
-                <label className='text-right text-sm pt-2'>
-                  {t('module.shifuSetting.keywords')}
-                </label>
-                <div className='col-span-3'>
-                  <div className='flex flex-wrap gap-2 mb-2'>
-                    {keywords.map((keyword, index) => (
-                      <Badge
-                        key={index}
-                        variant='secondary'
-                        className='flex items-center gap-1'
-                      >
-                        {keyword}
-                        <button
-                          type='button'
-                          onClick={() => handleRemoveKeyword(keyword)}
-                          className='text-xs ml-1 hover:text-red-500'
-                        >
-                          ×
-                        </button>
-                      </Badge>
-                    ))}
-                  </div>
-                  <div className='flex gap-2'>
-                    <Input
-                      id='keywordInput'
-                      placeholder={t('module.shifuSetting.inputKeywords')}
-                      className='flex-grow h-8'
-                    />
-                    <Button
-                      type='button'
-                      className='h-8'
-                      onClick={handleAddKeyword}
-                      variant='outline'
-                      size='sm'
-                    >
-                      {t('module.shifuSetting.addKeyword')}
-                    </Button>
-                  </div>
-                </div>
-              </div>
-              <div className='grid grid-cols-4 items-start gap-4'>
-                <label className='text-right text-sm pt-2'>
-                  {t('module.shifuSetting.shifuAvatar')}
-                </label>
-                <div className='col-span-3'>
-                  {uploadedImageUrl ? (
-                    <div className='mb-2'>
-                      <div className='relative w-24 h-24 bg-gray-100 rounded-lg overflow-hidden'>
-                        <img
-                          src={uploadedImageUrl}
-                          alt={t('module.shifuSetting.shifuAvatar')}
-                          className='w-full h-full object-cover'
-                        />
-                        <button
-                          type='button'
-                          onClick={() =>
-                            document.getElementById('imageUpload')?.click()
-                          }
-                          className='absolute bottom-2 right-2 bg-white p-1 rounded-full shadow-md hover:bg-gray-100'
-                        >
-                          <Plus className='h-4 w-4' />
-                        </button>
-                      </div>
-=======
                   <FormItem className='space-y-2 mb-4'>
                     <FormLabel className='text-sm font-medium text-foreground'>
                       {t('shifuSetting.shifuDescription')}
@@ -548,7 +349,6 @@
                       >
                         <Plus className='h-5 w-5' />
                       </button>
->>>>>>> aacef32d
                     </div>
                   ) : (
                     <div
@@ -557,15 +357,9 @@
                         document.getElementById('imageUpload')?.click()
                       }
                     >
-<<<<<<< HEAD
-                      <Plus className='h-8 w-8 mb-2 text-gray-400' />
-                      <p className='text-sm text-center'>
-                        {t('module.shifuSetting.upload')}
-=======
                       <Plus className='h-6 w-6 mb-1 text-muted-foreground' />
                       <p className='text-xs text-muted-foreground'>
                         {t('shifuSetting.upload')}
->>>>>>> aacef32d
                       </p>
                     </div>
                   )}
@@ -576,14 +370,8 @@
                     onChange={handleImageUpload}
                     className='hidden'
                   />
-<<<<<<< HEAD
-
-                  <p className='text-xs text-gray-500 mt-1'>
+                  <p className='text-xs text-muted-foreground'>
                     {t('module.shifuSetting.imageFormatHint')}
-=======
-                  <p className='text-xs text-muted-foreground'>
-                    {t('shifuSetting.imageFormatHint')}
->>>>>>> aacef32d
                   </p>
                   {isUploading && (
                     <div className='space-y-2 mb-4'>
@@ -593,13 +381,8 @@
                           style={{ width: `${uploadProgress}%` }}
                         ></div>
                       </div>
-<<<<<<< HEAD
-                      <p className='text-xs text-gray-500 mt-1 text-center'>
+                      <p className='text-xs text-muted-foreground text-center'>
                         {t('module.shifuSetting.uploading')} {uploadProgress}%
-=======
-                      <p className='text-xs text-muted-foreground text-center'>
-                        {t('shifuSetting.uploading')} {uploadProgress}%
->>>>>>> aacef32d
                       </p>
                     </div>
                   )}
@@ -607,13 +390,8 @@
                     <p className='text-xs text-destructive'>{imageError}</p>
                   )}
                   {shifuImage && !isUploading && !uploadedImageUrl && (
-<<<<<<< HEAD
-                    <p className='text-green-500 text-xs mt-1'>
+                    <p className='text-xs text-emerald-600'>
                       {t('module.shifuSetting.selected')}: {shifuImage?.name}
-=======
-                    <p className='text-xs text-emerald-600'>
-                      {t('shifuSetting.selected')}: {shifuImage?.name}
->>>>>>> aacef32d
                     </p>
                   )}
                 </div>
@@ -623,15 +401,9 @@
                 control={form.control}
                 name='previewUrl'
                 render={({ field }) => (
-<<<<<<< HEAD
-                  <FormItem className='grid grid-cols-4 items-center gap-4'>
-                    <FormLabel className='text-right text-sm'>
-                      {t('common.core.selectModel')}
-=======
                   <FormItem className='space-y-2 mb-4'>
                     <FormLabel className='text-sm font-medium text-foreground'>
                       {t('shifuSetting.previewUrl')}
->>>>>>> aacef32d
                     </FormLabel>
                     <div className='flex items-center gap-2'>
                       <FormControl>
@@ -662,29 +434,15 @@
                 control={form.control}
                 name='url'
                 render={({ field }) => (
-<<<<<<< HEAD
-                  <FormItem className='grid grid-cols-4 items-center gap-4'>
-                    <FormLabel className='text-right text-sm'>
-                      {t('module.shifuSetting.shifuTemperature')}
-=======
                   <FormItem className='space-y-2 mb-4'>
                     <FormLabel className='text-sm font-medium text-foreground'>
                       {t('shifuSetting.learningUrl')}
->>>>>>> aacef32d
                     </FormLabel>
                     <div className='flex items-center gap-2'>
                       <FormControl>
                         <Input
                           {...field}
-<<<<<<< HEAD
-                          placeholder={t('module.shifuSetting.number')}
-                          type='number'
-                          min={0}
-                          max={2}
-                          step={0.1}
-=======
                           placeholder='https://ai-shifu.com/...'
->>>>>>> aacef32d
                         />
                       </FormControl>
                       <Button
@@ -709,11 +467,6 @@
                 control={form.control}
                 name='model'
                 render={({ field }) => (
-<<<<<<< HEAD
-                  <FormItem className='grid grid-cols-4 items-center gap-4'>
-                    <FormLabel className='text-right text-sm'>
-                      {t('module.shifuSetting.price')}
-=======
                   <FormItem className='space-y-2 mb-4'>
                     <FormLabel className='text-sm font-medium text-foreground'>
                       {t('common.selectModel')}
@@ -736,7 +489,6 @@
                   <FormItem className='space-y-2 mb-4'>
                     <FormLabel className='text-sm font-medium text-foreground'>
                       {t('shifuSetting.shifuTemperature')}
->>>>>>> aacef32d
                     </FormLabel>
                     <div className='flex items-center gap-2'>
                       <Button
@@ -750,9 +502,6 @@
                       <FormControl>
                         <Input
                           {...field}
-<<<<<<< HEAD
-                          placeholder={t('module.shifuSetting.number')}
-=======
                           value={field.value}
                           onChange={field.onChange}
                           className='text-center'
@@ -761,7 +510,6 @@
                           min={0}
                           max={2}
                           placeholder={t('shifuSetting.number')}
->>>>>>> aacef32d
                         />
                       </FormControl>
                       <Button
