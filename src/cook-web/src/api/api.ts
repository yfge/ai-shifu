--- conflicted
+++ resolved
@@ -27,13 +27,10 @@
     getScenarioOutlineTree: "GET /scenario/outline-tree",
     getBlocks: "GET /scenario/blocks",
     saveBlocks: "POST /scenario/save-blocks",
-<<<<<<< HEAD
-=======
     getProfile: "GET /user/get_profile",
     getProfileItemDefinitions: "GET /profiles/get-profile-item-definitions",
     getProfileItemOptionList: "GET /profiles/get-profile-item-definition-option-list",
     addProfileItem: "POST /profiles/add-profile-item-quick",
->>>>>>> 27d8f018
     getUserInfo: "GET /user/info",
     updateChapterOrder: "POST /scenario/update-chapter-order",
     addBlock: "POST /scenario/add-block",
