--- conflicted
+++ resolved
@@ -396,12 +396,6 @@
                 .first()
             )
             if not outline_item_info_db:
-<<<<<<< HEAD
-                raise_error("server.shifu.lessonNotFoundInCourse")
-            if outline_item_info_db.type == LESSON_TYPE_NORMAL:
-                if (not self._is_paid) and (not self._preview_mode):
-                    raise_error("server.order.courseNotPaid")
-=======
                 raise_error("LESSON.LESSON_NOT_FOUND_IN_COURSE")
             if outline_item_info_db.type == UNIT_TYPE_VALUE_NORMAL:
                 if (not self._is_paid) and (not self._preview_mode):
@@ -409,7 +403,6 @@
             elif outline_item_info_db.type == UNIT_TYPE_VALUE_TRIAL:
                 if not self._user_info.mobile:
                     raise UserNotLoginException()
->>>>>>> aacef32d
             parent_path = find_node_with_parents(self._struct, outline_bid)
             attend_info = None
             for item in parent_path:
@@ -1188,10 +1181,7 @@
                 outline_bid=self._outline_item_info.bid,
                 generated_block_bid=generate_id(self.app),
                 type=GeneratedType.INTERACTION,
-<<<<<<< HEAD
-                content=_("server.order.checkout") + "//_sys_pay",
-=======
-                content=f"?[{_('ORDER.CHECKOUT')}//_sys_pay]",
+                content=f"?[{_('server.order.checkout')}//_sys_pay]",
             )
         except UserNotLoginException:
             app.logger.info("UserNotLoginException")
@@ -1201,7 +1191,6 @@
                 generated_block_bid=generate_id(self.app),
                 type=GeneratedType.INTERACTION,
                 content=f"?[{_('USER.LOGIN')}//_sys_login]",
->>>>>>> aacef32d
             )
 
     def has_next(self) -> bool:
