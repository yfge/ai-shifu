from flask import Flask


from .models import UserProfile
from ...dao import db
from ..user.models import User

class UserProfileDTO:
    def __init__(self, user_id, profile_key, profile_value, profile_type):
        self.user_id = user_id
        self.profile_key = profile_key
        self.profile_value = profile_value
        self.profile_type = profile_type

    def __json__(self):
        return {
            "user_id": self.user_id,
            "profile_key": self.profile_key,
            "profile_value": self.profile_value,
            "profile_type": self.profile_type
        }



PROFILES_LABLES = {
    "nickname":{
        "label":"昵称",
        "mapping":"name"
    },
    "user_background":{
        "label":"用户背景"
    },
    "sex":{
        "label":"性别",
        "mapping":"user_sex",
        "items":["保密","男性","女性"],
        "items_mapping":{
            "保密":0,
            "男性":1,
            "女性":2
        }
    },
    "birth":{
        "label":"生日",
        "mapping":"user_birth",
        "type":"date"
    },
    "avatar":{
        "label":"头像",
        "mapping":"user_avatar",
        "type":"image"
    },
    "industry":{
        "label":"行业"
    },
    "occupation":{
        "label":"职业",
    },
    "ai_tools":{
        "label":"编程工具",
        "items":[ "GitHub Copilot","通义灵码"],
        "items_mapping":{
            "GitHub_Copilot":"GitHub Copilot",
            "通义灵码":"通义灵码"
        }
    },
    "style":{
        "label":"授课风格",
        "items":[
            "幽默风趣",
            "严肃专业",
            "鼓励温暖"
        ]
    },
    "programming":{
        "label": "编程熟悉程度",
        "items":[
            "完全没接触过",
            "学过但还无法编写程序",
            "会1门及以上语言"
        ]
    },
    "user_os":{
        "label":"用户操作系统",
         "items":[
            "Windows",
            "MacOS",
        ],
        "items_mapping":{
            "win": "Windows",
            "mac":"MacOS"
        }
    }
}


def get_user_profile_by_user_id(app:Flask,user_id:str, profile_key:str)->UserProfileDTO:
    user_profile = UserProfile.query.filter_by(user_id=user_id, profile_key=profile_key).first()
    if user_profile:
        return UserProfileDTO(user_profile.user_id, user_profile.profile_key, user_profile.profile_value, user_profile.profile_type)
    return None

def save_user_profile(user_id:str, profile_key:str, profile_value:str, profile_type:int):
    user_profile = UserProfile.query.filter_by(user_id=user_id, profile_key=profile_key).first()
    user_info = User.query.filter(User.user_id==user_id).first()
    if user_profile:
        user_profile.profile_value = profile_value
        user_profile.profile_type = profile_type
    else:
        user_profile = UserProfile(user_id=user_id, profile_key=profile_key, profile_value=profile_value, profile_type=profile_type)
        db.session.add(user_profile)
    if profile_key in PROFILES_LABLES:
            profile_lable = PROFILES_LABLES[profile_key]
            if profile_lable.get("mapping"):
                if profile_lable.get("items_mapping"):
                    profile_value = profile_lable["items_mapping"].get(profile_value, profile_value) 
                setattr(user_info, profile_lable["mapping"], profile_value)
    db.session.flush()
    return UserProfileDTO(user_profile.user_id, user_profile.profile_key, user_profile.profile_value, user_profile.profile_type)

def save_user_profiles(app:Flask,user_id:str, profiles:dict):
    app.logger.info("save user profiles:{}".format(profiles))
    user_info = User.query.filter(User.user_id==user_id).first()
    for key, value in profiles.items():
        user_profile = UserProfile.query.filter_by(user_id=user_id, profile_key=key).first()
        if user_profile:
            user_profile.profile_value = value
        else:
            user_profile = UserProfile(user_id=user_id, profile_key=key, profile_value=value, profile_type=1)
            db.session.add(user_profile)
<<<<<<< HEAD
        db.session.flush()
        return UserProfileDTO(user_profile.user_id, user_profile.profile_key, user_profile.profile_value, user_profile.profile_type)

def save_user_profiles(app:Flask,user_id:str, profiles:dict):
    with app.app_context():
        app.logger.info("select user profiles:{}".format(profiles))
        for key, value in profiles.items():
            user_profile = UserProfile.query.filter_by(user_id=user_id, profile_key=key).first()
            if user_profile:
                user_profile.profile_value = value
            else:
                user_profile = UserProfile(user_id=user_id, profile_key=key, profile_value=value, profile_type=1)
                db.session.add(user_profile)
        db.session.flush()
        return True
=======
        if key in PROFILES_LABLES:
            profile_lable = PROFILES_LABLES[key]
            if profile_lable.get("mapping"):
                if profile_lable.get("items_mapping"):
                    value = profile_lable["items_mapping"].get(value, value) 
                setattr(user_info, profile_lable["mapping"], value)
    db.session.flush()
    return True
>>>>>>> 84a7a51c
def get_user_profiles(app:Flask,user_id:str,keys:list=None)->dict:
    user_profiles = UserProfile.query.filter_by(user_id=user_id).all()
    result = {}
    if keys is None:
        for user_profile in user_profiles:
            result[user_profile.profile_key] = user_profile.profile_value
        return result
    for user_profile in user_profiles:
        if user_profile.profile_key in keys:
            result[user_profile.profile_key] = user_profile.profile_value
    return result


<<<<<<< HEAD




=======
>>>>>>> 84a7a51c
def get_user_profile_labels(app:Flask,user_id:str):
    user_profiles = UserProfile.query.filter_by(user_id=user_id).all()
    user_info = User.query.filter(User.user_id==user_id).first()
    result = []
    if user_info:
        for key in PROFILES_LABLES:
            print(key)
            if PROFILES_LABLES[key].get("mapping"):
                item = {
                    "key": key,
                    "label": PROFILES_LABLES[key]["label"],
                    "type":  PROFILES_LABLES[key].get("type", "select" if "items" in PROFILES_LABLES[key]  else "text"),
                    "value": getattr(user_info, PROFILES_LABLES[key]["mapping"]),
                    "items": PROFILES_LABLES[key].get("items")
                }
                if PROFILES_LABLES[key].get("items_mapping"):
                    item["value"] = PROFILES_LABLES[key]["items"][getattr(user_info, PROFILES_LABLES[key]["mapping"])]
                result.append(item)

    for user_profile in user_profiles:
        if user_profile.profile_key in PROFILES_LABLES:
            items = [l for l in result if l["key"] == user_profile.profile_key]
            item = items[0] if len(items) > 0 else None
            app.logger.info("user_profile:{}-{}".format(user_profile.profile_key, user_profile.profile_value))
            if item is None:
                item={ 
                    "key": user_profile.profile_key,
                    "label": PROFILES_LABLES[user_profile.profile_key]["label"],
                    "type":  PROFILES_LABLES[user_profile.profile_key].get("type", "select" if "items" in PROFILES_LABLES[user_profile.profile_key]  else "text"),
                    "value": user_profile.profile_value,
                    "items":PROFILES_LABLES[user_profile.profile_key]["items"] if "items" in PROFILES_LABLES[user_profile.profile_key] else None
                }
                result.append(item)
            
            if PROFILES_LABLES[user_profile.profile_key].get("items_mapping"):
                   item["value"] = PROFILES_LABLES[user_profile.profile_key]["items_mapping"][user_profile.profile_value]
            else:
                item["value"] = user_profile.profile_value
    return result


def update_user_profile_with_lable(app:Flask,user_id:str,profiles :list):
<<<<<<< HEAD
    with app.app_context():
        user_info = User.query.filter(User.user_id==user_id).first()
        if user_info:
            user_profiles = UserProfile.query.filter_by(user_id=user_id).all()
            for profile in profiles:
                user_profile_to_update = [p for p in user_profiles if p.profile_key == profile["key"]]
                user_profile = user_profile_to_update[0] if len(user_profile_to_update) > 0 else None
                profile_lable = PROFILES_LABLES.get(profile["key"], None)
                profile_value = profile["value"]
                profile_key = profile["key"]
                if profile_lable:
                    if profile_lable.get("items_mapping"):
                        for k,v in profile_lable["items_mapping"].items():
                            if v == profile_value:
                                profile_value = k
                    if profile_lable.get("mapping"):
                        setattr(user_info, profile_lable["mapping"], profile_value)
                if user_profile:
                    user_profile.profile_value = profile_value
                # else:
                #     user_profile = UserProfile(user_id=user_id, profile_key=profile_key, profile_value=profile_value, profile_type=1)
                #     db.session.add(user_profile)
            db.session.commit()
            return True
    return False
=======
    user_info = User.query.filter(User.user_id==user_id).first()
    if user_info:
        user_profiles = UserProfile.query.filter_by(user_id=user_id).all()
        for profile in profiles:
            user_profile_to_update = [p for p in user_profiles if p.profile_key == profile["key"]]
            user_profile = user_profile_to_update[0] if len(user_profile_to_update) > 0 else None
            profile_lable = PROFILES_LABLES.get(profile["key"], None)
            profile_value = profile["value"]

            if profile_lable:
                if profile_lable.get("items_mapping"):
                    for k,v in profile_lable["items_mapping"].items():
                        if v == profile_value:
                            profile_value = k
                if profile_lable.get("mapping"):
                    setattr(user_info, profile_lable["mapping"], profile_value)
            if user_profile:
                user_profile.profile_value = profile_value
        db.session.flush()
        return True
>>>>>>> 84a7a51c
<|MERGE_RESOLUTION|>--- conflicted
+++ resolved
@@ -128,23 +128,6 @@
         else:
             user_profile = UserProfile(user_id=user_id, profile_key=key, profile_value=value, profile_type=1)
             db.session.add(user_profile)
-<<<<<<< HEAD
-        db.session.flush()
-        return UserProfileDTO(user_profile.user_id, user_profile.profile_key, user_profile.profile_value, user_profile.profile_type)
-
-def save_user_profiles(app:Flask,user_id:str, profiles:dict):
-    with app.app_context():
-        app.logger.info("select user profiles:{}".format(profiles))
-        for key, value in profiles.items():
-            user_profile = UserProfile.query.filter_by(user_id=user_id, profile_key=key).first()
-            if user_profile:
-                user_profile.profile_value = value
-            else:
-                user_profile = UserProfile(user_id=user_id, profile_key=key, profile_value=value, profile_type=1)
-                db.session.add(user_profile)
-        db.session.flush()
-        return True
-=======
         if key in PROFILES_LABLES:
             profile_lable = PROFILES_LABLES[key]
             if profile_lable.get("mapping"):
@@ -153,7 +136,6 @@
                 setattr(user_info, profile_lable["mapping"], value)
     db.session.flush()
     return True
->>>>>>> 84a7a51c
 def get_user_profiles(app:Flask,user_id:str,keys:list=None)->dict:
     user_profiles = UserProfile.query.filter_by(user_id=user_id).all()
     result = {}
@@ -167,13 +149,6 @@
     return result
 
 
-<<<<<<< HEAD
-
-
-
-
-=======
->>>>>>> 84a7a51c
 def get_user_profile_labels(app:Flask,user_id:str):
     user_profiles = UserProfile.query.filter_by(user_id=user_id).all()
     user_info = User.query.filter(User.user_id==user_id).first()
@@ -216,33 +191,6 @@
 
 
 def update_user_profile_with_lable(app:Flask,user_id:str,profiles :list):
-<<<<<<< HEAD
-    with app.app_context():
-        user_info = User.query.filter(User.user_id==user_id).first()
-        if user_info:
-            user_profiles = UserProfile.query.filter_by(user_id=user_id).all()
-            for profile in profiles:
-                user_profile_to_update = [p for p in user_profiles if p.profile_key == profile["key"]]
-                user_profile = user_profile_to_update[0] if len(user_profile_to_update) > 0 else None
-                profile_lable = PROFILES_LABLES.get(profile["key"], None)
-                profile_value = profile["value"]
-                profile_key = profile["key"]
-                if profile_lable:
-                    if profile_lable.get("items_mapping"):
-                        for k,v in profile_lable["items_mapping"].items():
-                            if v == profile_value:
-                                profile_value = k
-                    if profile_lable.get("mapping"):
-                        setattr(user_info, profile_lable["mapping"], profile_value)
-                if user_profile:
-                    user_profile.profile_value = profile_value
-                # else:
-                #     user_profile = UserProfile(user_id=user_id, profile_key=profile_key, profile_value=profile_value, profile_type=1)
-                #     db.session.add(user_profile)
-            db.session.commit()
-            return True
-    return False
-=======
     user_info = User.query.filter(User.user_id==user_id).first()
     if user_info:
         user_profiles = UserProfile.query.filter_by(user_id=user_id).all()
@@ -262,5 +210,4 @@
             if user_profile:
                 user_profile.profile_value = profile_value
         db.session.flush()
-        return True
->>>>>>> 84a7a51c
+        return True