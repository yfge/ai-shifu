from sqlalchemy import Column, String, Integer, TIMESTAMP, Text, Numeric, DECIMAL
from sqlalchemy.dialects.mysql import BIGINT
from sqlalchemy.sql import func
from ...dao import db
from .const import ASK_MODE_DEFAULT, LESSON_TYPE_TRIAL


class AICourse(db.Model):
    __tablename__ = "ai_course"
    id = Column(BIGINT, primary_key=True, autoincrement=True)
    course_id = Column(
        String(36), nullable=False, default="", comment="Course UUID", index=True
    )
    course_name = Column(String(255), nullable=False, default="", comment="Course name")
    course_desc = Column(Text, nullable=False, comment="Course description", default="")
    course_keywords = Column(
        Text, nullable=False, comment="Course keywords", default=""
    )
    course_price = Column(
        Numeric(10, 2), nullable=False, default="0.00", comment="Course price"
    )
    course_status = Column(Integer, nullable=False, default=0, comment="Course status")
    course_feishu_id = Column(
        String(255), nullable=False, default="", comment="Course feishu ID"
    )
    course_teacher_avator = Column(
        String(255), nullable=False, default="", comment="Course teacher avatar"
    )
    course_default_model = Column(
        String(255), nullable=False, default="", comment="Course default model"
    )
    course_default_temprature = Column(
        DECIMAL(10, 2),
        nullable=False,
        default="0.3",
        comment="Course default temprature",
    )
    course_language = Column(
        String(255), nullable=False, default="", comment="Course language"
    )
    course_name_multi_language = Column(
        Text, nullable=False, default=0, comment="Course multi language"
    )

    ask_count_limit = Column(
        Integer, nullable=False, default=5, comment="Ask count limit"
    )
    ask_model = Column(
        String(255), nullable=False, default="", comment="Ask count model"
    )
    ask_prompt = Column(Text, nullable=False, default="", comment="Ask Prompt")
    ask_with_history = Column(
        Integer, nullable=False, default=3, comment="Ask with history Count"
    )
    ask_mode = Column(
        Integer, nullable=False, default=ASK_MODE_DEFAULT, comment="Ask mode"
    )
    created_user_id = Column(
        String(36), nullable=True, default="", comment="created user ID"
    )

    updated_user_id = Column(
        String(36), nullable=True, default="", comment="updated user ID"
    )
    created = Column(
        TIMESTAMP, nullable=False, default=func.now(), comment="Creation time"
    )
    updated = Column(
        TIMESTAMP,
        nullable=False,
        default=func.now(),
        onupdate=func.now(),
        comment="Update time",
    )
    status = Column(Integer, nullable=False, default=0, comment="Status of the course")

    def clone(self):
        return AICourse(
            course_id=self.course_id,
            course_name=self.course_name,
            course_desc=self.course_desc,
            course_keywords=self.course_keywords,
            course_price=self.course_price,
            course_status=self.course_status,
            course_feishu_id=self.course_feishu_id,
            course_teacher_avator=self.course_teacher_avator,
            course_default_model=self.course_default_model,
            course_default_temprature=self.course_default_temprature,
            course_language=self.course_language,
            course_name_multi_language=self.course_name_multi_language,
            ask_count_limit=self.ask_count_limit,
            ask_model=self.ask_model,
            ask_prompt=self.ask_prompt,
            ask_with_history=self.ask_with_history,
            ask_mode=self.ask_mode,
            created_user_id=self.created_user_id,
            updated_user_id=self.updated_user_id,
            status=self.status,
            created=self.created,
            updated=self.updated,
        )

    def eq(self, other):
        return (
            self.course_id == other.course_id
            and self.course_name == other.course_name
            and self.course_desc == other.course_desc
            and self.course_keywords == other.course_keywords
            and self.course_price == other.course_price
            and self.course_feishu_id == other.course_feishu_id
            and self.course_teacher_avator == other.course_teacher_avator
            and self.course_default_model == other.course_default_model
            and self.course_default_temprature == other.course_default_temprature
            and self.course_language == other.course_language
            and self.course_name_multi_language == other.course_name_multi_language
            and self.ask_count_limit == other.ask_count_limit
            and self.ask_model == other.ask_model
            and self.ask_prompt == other.ask_prompt
            and self.ask_with_history == other.ask_with_history
            and self.ask_mode == other.ask_mode
        )

    def get_str_to_check(self):
        return (
            self.course_name
            if self.course_name
            else (
                "" + self.course_desc
                if self.course_desc
                else "" + self.course_keywords if self.course_keywords else ""
            )
        )


class AILesson(db.Model):
    __tablename__ = "ai_lesson"
    id = Column(BIGINT, primary_key=True, autoincrement=True)
    lesson_id = Column(
        String(36), nullable=False, default="", comment="Lesson UUID", index=True
    )
    course_id = Column(
        String(36), nullable=False, default="", comment="Course UUID", index=True
    )
    parent_id = Column(
        String(36), nullable=False, default="", comment="Parent lesson UUID", index=True
    )
    lesson_name = Column(String(255), nullable=False, default="", comment="Lesson name")
    lesson_desc = Column(Text, nullable=False, comment="Lesson description", default="")
    lesson_no = Column(String(32), nullable=True, default="0", comment="Lesson number")
    lesson_index = Column(Integer, nullable=False, default=0, comment="Lesson index")
    lesson_feishu_id = Column(
        String(255), nullable=False, default="", comment="Lesson feishu ID"
    )
    lesson_status = Column(Integer, nullable=False, default=0, comment="Lesson status")
    lesson_type = Column(
        Integer, nullable=False, default=LESSON_TYPE_TRIAL, comment="Lesson type"
    )
    lesson_summary = Column(Text, nullable=False, default="", comment="Lesson summary")
    lesson_language = Column(
        String(255), nullable=False, default="", comment="Lesson language"
    )
    lesson_default_model = Column(
        String(255), nullable=False, default="", comment="Lesson default model"
    )
    lesson_default_temprature = Column(
        DECIMAL(10, 2),
        nullable=False,
        default="0.3",
        comment="Lesson default temprature",
    )
    lesson_name_multi_language = Column(
        Text, nullable=False, default="", comment="Lesson multi language"
    )
    ask_count_limit = Column(
        Integer, nullable=False, default=5, comment="Ask count limit"
    )
    ask_model = Column(
        String(255), nullable=False, default="", comment="Ask count model"
    )
    ask_prompt = Column(Text, nullable=False, default="", comment="Ask Prompt")
    ask_with_history = Column(
        Integer, nullable=False, default=3, comment="Ask with history Count"
    )
    ask_mode = Column(
        Integer, nullable=False, default=ASK_MODE_DEFAULT, comment="Ask mode"
    )
    pre_lesson_no = Column(
        String(255), nullable=False, default="", comment="pre_lesson_no"
    )
    created_user_id = Column(
        String(36), nullable=True, default="", comment="created user ID"
    )
    updated_user_id = Column(
        String(36), nullable=True, default="", comment="updated user ID"
    )
    created = Column(
        TIMESTAMP, nullable=False, default=func.now(), comment="Creation time"
    )
    updated = Column(
        TIMESTAMP,
        nullable=False,
        default=func.now(),
        onupdate=func.now(),
        comment="Update time",
    )
    status = Column(
        Integer,
        nullable=False,
        default=0,
        comment="Status of the lesson: 0-delete ,1-publish,2-draft",
    )
    parent_id = Column(
        String(36), nullable=False, default="", comment="Parent lesson UUID", index=True
    )

    def is_final(self):
        return len(self.lesson_no) > 2

    def clone(self):
        return AILesson(
            course_id=self.course_id,
            parent_id=self.parent_id,
            lesson_id=self.lesson_id,
            lesson_name=self.lesson_name,
            lesson_desc=self.lesson_desc,
            lesson_no=self.lesson_no,
            lesson_index=self.lesson_index,
            lesson_feishu_id=self.lesson_feishu_id,
            lesson_status=self.lesson_status,
            lesson_type=self.lesson_type,
            lesson_summary=self.lesson_summary,
            lesson_language=self.lesson_language,
            lesson_default_model=self.lesson_default_model,
            lesson_default_temprature=self.lesson_default_temprature,
            lesson_name_multi_language=self.lesson_name_multi_language,
            ask_count_limit=self.ask_count_limit,
            ask_model=self.ask_model,
            ask_prompt=self.ask_prompt,
            ask_with_history=self.ask_with_history,
            ask_mode=self.ask_mode,
            pre_lesson_no=self.pre_lesson_no,
            created_user_id=self.created_user_id,
            updated_user_id=self.updated_user_id,
            created=self.created,
            updated=self.updated,
            status=self.status,
        )

    def eq(self, other):
        return (
            self.lesson_id == other.lesson_id
            and self.lesson_name == other.lesson_name
            and self.lesson_desc == other.lesson_desc
            and self.lesson_no == other.lesson_no
            and self.lesson_index == other.lesson_index
            and self.lesson_feishu_id == other.lesson_feishu_id
            and self.lesson_status == other.lesson_status
            and self.lesson_type == other.lesson_type
            and self.lesson_summary == other.lesson_summary
            and self.lesson_language == other.lesson_language
            and self.lesson_default_model == other.lesson_default_model
            and self.lesson_default_temprature == other.lesson_default_temprature
            and self.lesson_name_multi_language == other.lesson_name_multi_language
            and self.ask_count_limit == other.ask_count_limit
            and self.ask_model == other.ask_model
            and self.ask_prompt == other.ask_prompt
            and self.ask_with_history == other.ask_with_history
            and self.ask_mode == other.ask_mode
        )

    def get_str_to_check(self):
        return (
            self.lesson_name
            if self.lesson_name
            else (
                "" + self.lesson_desc
                if self.lesson_desc
                else "" + self.lesson_summary if self.lesson_summary else ""
            )
        )


class AILessonScript(db.Model):
    __tablename__ = "ai_lesson_script"
    id = Column(BIGINT, primary_key=True, autoincrement=True, comment="Unique ID")
    script_id = Column(String(36), nullable=False, default="", comment="Script UUID")
    lesson_id = Column(String(36), nullable=False, default="", comment="Lesson UUID")
    script_name = Column(String(255), nullable=False, default="", comment="Script name")
    script_desc = Column(Text, nullable=False, default="", comment="Script description")
    script_index = Column(Integer, nullable=False, default=0, comment="Script index")
    script_feishu_id = Column(
        String(255), nullable=False, default="", comment="Script feishu ID"
    )
    script_version = Column(
        Integer, nullable=False, default=0, comment="Script version"
    )
    script_no = Column(Integer, nullable=False, default=0, comment="Script number")
    script_type = Column(Integer, nullable=False, default=0, comment="Script type")
    script_content_type = Column(
        Integer, nullable=False, default=0, comment="Script content type"
    )
    script_prompt = Column(Text, nullable=False, default="", comment="Script prompt")
    script_model = Column(
        String(36), nullable=False, default="", comment="Script model"
    )
    script_temprature = Column(
        DECIMAL(10, 2), nullable=False, default="0.8", comment="Script Temprature"
    )
    script_profile = Column(Text, nullable=False, default="", comment="Script profile")
    script_media_url = Column(
        Text, nullable=False, default="", comment="Script media URL"
    )
    script_ui_type = Column(
        Integer, nullable=False, default=0, comment="Script UI type"
    )
    script_ui_content = Column(
        Text, nullable=False, default="", comment="Script UI content"
    )
<<<<<<< HEAD
    script_check_prompt = Column(
        Text, nullable=False, default="", comment="Script check prompt"
    )
=======
    script_check_prompt = Column(Text, nullable=False, comment="Script check prompt")
>>>>>>> ab166a1a
    script_check_flag = Column(
        Text, nullable=False, default="", comment="Script check flag"
    )
    script_ui_profile = Column(
        Text, nullable=False, default="", comment="Script UI profile"
    )
    script_ui_profile_id = Column(
        String(36),
        nullable=False,
        default="",
        comment="Script UI profile id",
        index=True,
    )
    script_end_action = Column(
        Text, nullable=False, default="", comment="Script end action"
    )
    script_other_conf = Column(
        Text, nullable=False, default="{}", comment="Other configurations of the script"
    )
    ask_count_limit = Column(
        Integer, nullable=False, default=5, comment="Ask count limit"
    )
    ask_model = Column(
        String(255), nullable=False, default=ASK_MODE_DEFAULT, comment="Ask count model"
    )
    ask_prompt = Column(Text, nullable=False, default="", comment="Ask count history")
    ask_with_history = Column(
        Integer, nullable=False, default=3, comment="Ask with history Count"
    )
    ask_mode = Column(Integer, nullable=False, default=0, comment="Ask mode")
    script_ui_profile_id = Column(
        String(36),
        nullable=False,
        default="",
        comment="Script UI profile id",
        index=True,
    )
    created_user_id = Column(
        String(36), nullable=True, default="", comment="created user ID"
    )
    updated_user_id = Column(
        String(36), nullable=True, default="", comment="updated user ID"
    )
    created = Column(
        TIMESTAMP, nullable=False, default=func.now(), comment="Creation time"
    )
    updated = Column(
        TIMESTAMP,
        nullable=False,
        default=func.now(),
        onupdate=func.now(),
        comment="Update time",
    )
    status = Column(Integer, nullable=False, default=0, comment="Status of the script")

    def clone(self):
        return AILessonScript(
            script_id=self.script_id,
            lesson_id=self.lesson_id,
            script_name=self.script_name,
            script_desc=self.script_desc,
            script_index=self.script_index,
            script_feishu_id=self.script_feishu_id,
            script_version=self.script_version,
            script_no=self.script_no,
            script_type=self.script_type,
            script_content_type=self.script_content_type,
            script_prompt=self.script_prompt,
            script_model=self.script_model,
            script_temprature=self.script_temprature,
            script_profile=self.script_profile,
            script_media_url=self.script_media_url,
            script_ui_type=self.script_ui_type,
            script_ui_content=self.script_ui_content,
            script_check_prompt=self.script_check_prompt,
            script_check_flag=self.script_check_flag,
            script_ui_profile=self.script_ui_profile,
            script_ui_profile_id=self.script_ui_profile_id,
            script_end_action=self.script_end_action,
            script_other_conf=self.script_other_conf,
            ask_count_limit=self.ask_count_limit,
            ask_model=self.ask_model,
            ask_prompt=self.ask_prompt,
            ask_with_history=self.ask_with_history,
            ask_mode=self.ask_mode,
            created_user_id=self.created_user_id,
            updated_user_id=self.updated_user_id,
            created=self.created,
            updated=self.updated,
            status=self.status,
        )

    def eq(self, other):
        return (
            self.script_id == other.script_id
            and self.lesson_id == other.lesson_id
            and self.script_name == other.script_name
            and self.script_desc == other.script_desc
            and self.script_index == other.script_index
            and self.script_feishu_id == other.script_feishu_id
            and self.script_version == other.script_version
            and self.script_no == other.script_no
            and self.script_type == other.script_type
            and self.script_content_type == other.script_content_type
            and self.script_prompt == other.script_prompt
            and self.script_model == other.script_model
            and self.script_temprature == other.script_temprature
            and self.script_profile == other.script_profile
            and self.script_media_url == other.script_media_url
            and self.script_ui_type == other.script_ui_type
            and self.script_ui_content == other.script_ui_content
            and self.script_check_prompt == other.script_check_prompt
            and self.script_check_flag == other.script_check_flag
            and self.script_ui_profile == other.script_ui_profile
            and self.script_ui_profile_id == other.script_ui_profile_id
            and self.script_end_action == other.script_end_action
            and self.script_other_conf == other.script_other_conf
            and self.ask_count_limit == other.ask_count_limit
            and self.ask_model == other.ask_model
            and self.ask_prompt == other.ask_prompt
            and self.ask_with_history == other.ask_with_history
            and self.ask_mode == other.ask_mode
        )

    def get_str_to_check(self):
        return (
            self.script_prompt
            if self.script_prompt
            else (
                "" + self.script_ui_content
                if self.script_ui_content
                else (
                    "" + self.script_check_prompt
                    if self.script_check_prompt
                    else (
                        "" + self.script_check_flag
                        if self.script_check_flag
                        else (
                            "" + self.script_ui_profile
                            if self.script_ui_profile
                            else (
                                "" + self.script_end_action
                                if self.script_end_action
                                else (
                                    "" + self.script_other_conf
                                    if self.script_other_conf
                                    else ""
                                )
                            )
                        )
                    )
                )
            )
        )<|MERGE_RESOLUTION|>--- conflicted
+++ resolved
@@ -316,13 +316,10 @@
     script_ui_content = Column(
         Text, nullable=False, default="", comment="Script UI content"
     )
-<<<<<<< HEAD
+
     script_check_prompt = Column(
         Text, nullable=False, default="", comment="Script check prompt"
     )
-=======
-    script_check_prompt = Column(Text, nullable=False, comment="Script check prompt")
->>>>>>> ab166a1a
     script_check_flag = Column(
         Text, nullable=False, default="", comment="Script check flag"
     )
