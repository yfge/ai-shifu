from flask import Flask

from flaskr.dao import run_with_redis
from flaskr.framework.plugin.plugin_manager import extensible
from flaskr.service.study.const import (
    ROLE_VALUES,
)
from ...service.study.dtos import AILessonAttendDTO, StudyRecordDTO
import json
from ...service.order.consts import (
    ATTEND_STATUS_BRANCH,
    ATTEND_STATUS_LOCKED,
    ATTEND_STATUS_NOT_STARTED,
    ATTEND_STATUS_COMPLETED,
    ATTEND_STATUS_IN_PROGRESS,
    ATTEND_STATUS_RESET,
    get_attend_status_values,
    BUY_STATUS_SUCCESS,
)

from .dtos import AICourseDTO, StudyRecordItemDTO, StudyRecordProgressDTO, ScriptInfoDTO
from ...service.lesson.const import (
    LESSON_TYPE_BRANCH_HIDDEN,
    LESSON_TYPE_NORMAL,
    LESSON_TYPE_TRIAL,
    STATUS_PUBLISH,
    STATUS_DRAFT,
)
from ...dao import db

from ...service.lesson.models import AICourse, AILesson, AILessonScript
from ...service.order.models import (
    AICourseBuyRecord,
    AICourseLessonAttend,
)
from ...service.common.models import raise_error
from .models import AICourseLessonAttendScript, AICourseAttendAsssotion
from .plugin import handle_ui
from flaskr.api.langfuse import MockClient
from flaskr.util.uuid import generate_id
from flaskr.service.user.models import User
from flaskr.service.lesson.const import UI_TYPE_CONTENT, SCRIPT_TYPE_ACTION
from flaskr.service.study.ui.input_continue import handle_input_continue


def _get_lesson_tree_to_study_common(
    app: Flask,
    user_id: str,
    course_id: str,
    course_info: AICourse,
    lessons: list,
    online_lessons: list,
    old_lessons: list,
    lesson_map: dict,
    attend_infos: list,
    updated_attend: bool,
    attend_status_values: dict,
    paid: bool,
) -> AICourseDTO:
    with app.app_context():
        is_first_chapter = False
        is_first_lesson = False

        if len(attend_infos) == 0:
            app.logger.info(
                "init the attend info for the trial lessons,user_id:{} course_id:{}".format(
                    user_id, course_id
                )
            )
            for lesson in [
                online_lesson
                for online_lesson in online_lessons
                if online_lesson.lesson_type == LESSON_TYPE_TRIAL
            ]:

                status = ATTEND_STATUS_LOCKED

                if len(lesson.lesson_no) == 2 and not is_first_chapter:
                    is_first_chapter = True
                    status = ATTEND_STATUS_NOT_STARTED
                if len(lesson.lesson_no) == 4 and not is_first_lesson:
                    is_first_lesson = True
                    status = ATTEND_STATUS_NOT_STARTED
                app.logger.info(
                    "lesson_no:{},status:{}".format(lesson.lesson_no, status)
                )
                attend_info = AICourseLessonAttend(
                    attend_id=generate_id(app),
                    user_id=user_id,
                    lesson_id=lesson.lesson_id,
                    course_id=lesson.course_id,
                    status=status,
                )
                attend_infos.append(attend_info)
                db.session.add(attend_info)
                updated_attend = True

        attend_map = {i.lesson_id: i for i in attend_infos}
        lessonInfos = []
        lesson_dict = {}
        app.logger.info(
            "online_lessons:{}".format([i.lesson_no for i in online_lessons])
        )
        # init the lesson info
        for lesson in online_lessons:
            if lesson_dict.get(lesson.lesson_no, None) is None:
                attend_info = attend_map.get(lesson.lesson_id, None)
                status = attend_info.status if attend_info else ATTEND_STATUS_LOCKED
                lesson_dict[lesson.lesson_no] = AILessonAttendDTO(
                    lesson.lesson_no,
                    lesson.lesson_name,
                    lesson.lesson_id,
                    attend_status_values[status],
                    status,
                    lesson.lesson_type,
                    [],
                    unique_id=lesson.lesson_feishu_id,
                    updated=(
                        True
                        if attend_info and attend_info.lesson_updated == 1
                        else False
                    ),
                )
        # init the lesson tree
        for key in lesson_dict:
            if len(lesson_dict[key].lesson_no) == 2:
                lessonInfos.append(lesson_dict[key])
            else:
                parent_no = key[:-2]
                if parent_no in lesson_dict:
                    lesson_dict[parent_no].children.append(lesson_dict[key])
                    lesson_dict[parent_no].updated = (
                        lesson_dict[parent_no].updated or lesson_dict[key].updated
                    )
        for lesson in lessonInfos:
            lesson.children = sorted(
                lesson.children, key=lambda x: (len(x.lesson_no), x.lesson_no)
            )

        for lesson_index, lesson in enumerate(lessonInfos):
            attend_info = attend_map.get(lesson.lesson_id, None)
            if attend_info is None:
                lesson_info = lesson_map.get(lesson.lesson_id, None)
                if lesson_info and lesson_info.lesson_type == LESSON_TYPE_NORMAL:
                    if not paid:
                        continue
                old_lesson_infos = [
                    i
                    for i in old_lessons
                    if i.lesson_feishu_id == lesson.unique_id
                    and len(i.lesson_no) == len(lesson.lesson_no)
                ]
                if len(old_lesson_infos) > 0:
                    attend_info = attend_map.get(old_lesson_infos[0].lesson_id, None)
                    if attend_info:
                        lesson.status_value = attend_info.status
                        lesson.status = attend_status_values[attend_info.status]
                        lesson.updated = True
                        lessonInfos[lesson_index] = lesson
                        attend_info.lesson_id = lesson.lesson_id
                        attend_info.lesson_updated = 1
                        app.logger.info(
                            "update attend info from lesson:{} to lesson:{}".format(
                                attend_info.lesson_id, lesson.lesson_id
                            )
                        )
                        attend_map[old_lesson_infos[0].lesson_id] = attend_info
                        updated_attend = True

            for i, child in enumerate(lesson.children):
                attend_info = attend_map.get(child.lesson_id, None)
                if attend_info:
                    continue
                is_updated_old_to_now = False
                old_lesson_infos = [
                    i
                    for i in old_lessons
                    if i.lesson_feishu_id == child.unique_id
                    and len(i.lesson_no) == len(child.lesson_no)
                ]
                app.logger.info(
                    "old_lessons:{}".format([i.lesson_no for i in old_lesson_infos])
                )
                if len(old_lesson_infos) > 0:
                    for old_lesson in old_lesson_infos:
                        if old_lesson.lesson_no[-2:] == child.lesson_no[-2:] and len(
                            old_lesson.lesson_no
                        ) == len(child.lesson_no):
                            old_attend_info = attend_map.get(old_lesson.lesson_id, None)
                            if (
                                old_attend_info
                                and old_attend_info.status != ATTEND_STATUS_BRANCH
                            ):
                                # update old attend info lesson_id to now lesson_id
                                child.status_value = old_attend_info.status
                                child.status = attend_status_values[
                                    old_attend_info.status
                                ]
                                child.updated = True
                                lesson.children[i] = child
                                old_attend_info.lesson_id = child.lesson_id
                                old_attend_info.lesson_updated = 1
                                attend_map[old_lesson.lesson_id] = old_attend_info
                                updated_attend = True
                                is_updated_old_to_now = True
                                app.logger.info(
                                    "update attend info from lesson:{} to lesson:{}".format(
                                        old_attend_info.lesson_id, child.lesson_id
                                    )
                                )
                                break
                if not is_updated_old_to_now:
                    attend_info = AICourseLessonAttend(
                        attend_id=generate_id(app),
                        user_id=user_id,
                        lesson_id=child.lesson_id,
                        course_id=course_id,
                        status=ATTEND_STATUS_LOCKED,
                    )
                    app.logger.info(
                        "add attend info for lesson:{},lesson_no:{}".format(
                            child.lesson_id, child.lesson_no
                        )
                    )
                    db.session.add(attend_info)
                    attend_map[lesson.lesson_id] = attend_info
                    updated_attend = True

        if updated_attend:
            app.logger.info("commit the attend info")
            db.session.commit()

        for lesson_index, lessonInfo in enumerate(lessonInfos):
            is_completed = True
            for i, child in enumerate(lessonInfo.children):
                if child.status_value == ATTEND_STATUS_BRANCH:
                    child.status_value = ATTEND_STATUS_IN_PROGRESS
                    child.status = attend_status_values[ATTEND_STATUS_IN_PROGRESS]
                    lessonInfo.children[i] = child
                    lessonInfo.updated = True
                    lessonInfos[lesson_index] = lessonInfo
                if child.status_value == ATTEND_STATUS_IN_PROGRESS:
                    lessonInfo.status_value = ATTEND_STATUS_IN_PROGRESS
                    lessonInfo.status = attend_status_values[ATTEND_STATUS_IN_PROGRESS]
                    lessonInfos[lesson_index] = lessonInfo
                is_completed = (
                    is_completed and child.status_value == ATTEND_STATUS_COMPLETED
                )
            if is_completed:
                lessonInfo.status_value = ATTEND_STATUS_COMPLETED
                lessonInfo.status = attend_status_values[ATTEND_STATUS_COMPLETED]
                lessonInfos[lesson_index] = lessonInfo

        ret = AICourseDTO(
            course_id=course_info.course_id,
            course_name=course_info.course_name,
            teacher_avatar=course_info.course_teacher_avatar,
            course_price=course_info.course_price,
            lessons=lessonInfos,
        )
        return ret


def get_preview_mode_lesson_tree_to_study_inner(
    app: Flask, user_id: str, course_id: str = None
) -> AICourseDTO:
    with app.app_context():
        preview_mode = True
        ai_course_status = [STATUS_DRAFT, STATUS_PUBLISH]
        app.logger.info("user_id:" + user_id)
        attend_status_values = get_attend_status_values()
        if course_id:
            course_info = (
                AICourse.query.filter(
                    AICourse.course_id == course_id,
                    AICourse.status.in_(ai_course_status),
                )
                .order_by(AICourse.id.desc())
                .first()
            )
            if not course_info:
                raise_error("LESSON.COURSE_NOT_FOUND")
        else:
            course_info = AICourse.query.order_by(AICourse.id.asc()).first()
            if not course_info:
                raise_error("LESSON.HAS_NOT_LESSON")
            course_id = course_info.course_id
        buy_record = AICourseBuyRecord.query.filter_by(
            user_id=user_id, course_id=course_id
        ).first()
        paid = False
        if buy_record:
            paid = buy_record.status == BUY_STATUS_SUCCESS
        lessons = None
        if preview_mode:
            subquery = (
                db.session.query(db.func.max(AILesson.id))
                .filter(
                    AILesson.course_id == course_id,
                    AILesson.lesson_type != LESSON_TYPE_BRANCH_HIDDEN,
                )
                .group_by(AILesson.lesson_id)
            )
            lessons = AILesson.query.filter(
                AILesson.id.in_(subquery),
                AILesson.status.in_(ai_course_status),
            ).all()
        else:
            lessons = AILesson.query.filter(
                AILesson.status.in_(ai_course_status),
            ).all()

        lessons = [
            lesson
            for lesson in lessons
            if lesson.status == STATUS_DRAFT
            or (
                lesson.status == STATUS_PUBLISH
                and not any(
                    lesson_item.lesson_id == lesson.lesson_id
                    and lesson_item.status == STATUS_DRAFT
                    for lesson_item in lessons
                )
            )
        ]

        online_lessons = [
            i for i in lessons if i.status in [STATUS_PUBLISH, STATUS_DRAFT]
        ]

        online_lessons = sorted(
            online_lessons, key=lambda x: (len(x.lesson_no), x.lesson_no)
        )
        old_lessons = []
        if preview_mode:
            old_lessons = [
                i for i in lessons if i.status not in [STATUS_PUBLISH, STATUS_DRAFT]
            ]
        else:
            old_lessons = [i for i in lessons if i.status != STATUS_PUBLISH]
        old_lessons = sorted(old_lessons, key=lambda x: x.id, reverse=True)
        lesson_map = {i.lesson_id: i for i in online_lessons}

        attend_infos = AICourseLessonAttend.query.filter(
            AICourseLessonAttend.user_id == user_id,
            AICourseLessonAttend.course_id == course_id,
            AICourseLessonAttend.status != ATTEND_STATUS_RESET,
        ).all()
        updated_attend = False

        return _get_lesson_tree_to_study_common(
            app,
            user_id,
            course_id,
            course_info,
            lessons,
            online_lessons,
            old_lessons,
            lesson_map,
            attend_infos,
            updated_attend,
            attend_status_values,
            paid,
        )


def get_lesson_tree_to_study_inner(
    app: Flask, user_id: str, course_id: str = None, preview_mode: bool = False
) -> AICourseDTO:
    with app.app_context():
        if preview_mode:
            re = get_preview_mode_lesson_tree_to_study_inner(app, user_id, course_id)
            return re
        app.logger.info("user_id:" + user_id)
        attend_status_values = get_attend_status_values()
        if course_id:
            course_info = (
                AICourse.query.filter(
                    AICourse.course_id == course_id,
                    AICourse.status.in_([STATUS_PUBLISH]),
                )
                .order_by(AICourse.id.desc())
                .first()
            )
            if not course_info:
                raise_error("LESSON.COURSE_NOT_FOUND")
        else:
            course_info = AICourse.query.order_by(AICourse.id.asc()).first()
            if not course_info:
                raise_error("LESSON.HAS_NOT_LESSON")
            course_id = course_info.course_id
        buy_record = AICourseBuyRecord.query.filter_by(
            user_id=user_id, course_id=course_id
        ).first()
        paid = False
        if buy_record:
            paid = buy_record.status == BUY_STATUS_SUCCESS

        lessons = (
            AILesson.query.filter(
                AILesson.course_id == course_id,
                AILesson.lesson_type != LESSON_TYPE_BRANCH_HIDDEN,
                AILesson.status == STATUS_PUBLISH,
            )
            .order_by(AILesson.id.desc())
            .all()
        )

        online_lessons = [i for i in lessons if i.status == STATUS_PUBLISH]
        online_lessons = sorted(
            online_lessons, key=lambda x: (len(x.lesson_no), x.lesson_no)
        )
        old_lessons = [i for i in lessons if i.status != STATUS_PUBLISH]
        old_lessons = sorted(old_lessons, key=lambda x: x.id, reverse=True)

        lesson_map = {i.lesson_id: i for i in online_lessons}

        attend_infos = AICourseLessonAttend.query.filter(
            AICourseLessonAttend.user_id == user_id,
            AICourseLessonAttend.course_id == course_id,
            AICourseLessonAttend.status != ATTEND_STATUS_RESET,
        ).all()
        updated_attend = False

        return _get_lesson_tree_to_study_common(
            app,
            user_id,
            course_id,
            course_info,
            lessons,
            online_lessons,
            old_lessons,
            lesson_map,
            attend_infos,
            updated_attend,
            attend_status_values,
            paid,
        )


@extensible
def get_lesson_tree_to_study(
    app: Flask, user_id: str, course_id: str = None, preview_mode: bool = False
) -> AICourseDTO:
    return run_with_redis(
        app,
        app.config.get("REDIS_KEY_PREFIX") + ":get_lesson_tree_to_study:" + user_id,
        5,
        get_lesson_tree_to_study_inner,
        [app, user_id, course_id, preview_mode],
    )


@extensible
def get_study_record(
    app: Flask, user_id: str, lesson_id: str, preview_mode: bool = False
) -> StudyRecordDTO:
    with app.app_context():
        ai_course_status = [STATUS_PUBLISH]
        if preview_mode:
            ai_course_status.append(STATUS_DRAFT)
        lesson_info = (
            AILesson.query.filter(
                AILesson.lesson_id == lesson_id,
                AILesson.status.in_(ai_course_status),
            )
            .order_by(AILesson.id.desc())
            .first()
        )
        course_info = (
            AICourse.query.filter(
                AICourse.course_id == lesson_info.course_id,
                AICourse.status.in_(ai_course_status),
            )
            .order_by(AICourse.id.desc())
            .first()
        )
        if not course_info:
            return None
        teacher_avatar = course_info.course_teacher_avatar
        lesson_ids = [lesson_id]
        if not lesson_info:
            return None
        if len(lesson_info.lesson_no) <= 2:
            lesson_infos = (
                AILesson.query.filter(
                    AILesson.lesson_no.like(lesson_info.lesson_no + "%"),
                    AILesson.status.in_(ai_course_status),
                    AILesson.course_id == lesson_info.course_id,
                )
                .order_by(AILesson.id.desc())
                .all()
            )
            lesson_ids = [lesson.lesson_id for lesson in lesson_infos]
        attend_infos = (
            AICourseLessonAttend.query.filter(
                AICourseLessonAttend.user_id == user_id,
                AICourseLessonAttend.lesson_id.in_(lesson_ids),
                AICourseLessonAttend.course_id == lesson_info.course_id,
                AICourseLessonAttend.status != ATTEND_STATUS_RESET,
            )
            .order_by(AICourseLessonAttend.id)
            .all()
        )
        if not attend_infos:
            return None
        attend_ids = [attend_info.attend_id for attend_info in attend_infos]
        attend_scripts = (
            AICourseLessonAttendScript.query.filter(
                AICourseLessonAttendScript.attend_id.in_(attend_ids)
            )
            .order_by(AICourseLessonAttendScript.id.asc())
            .all()
        )
        if len(attend_scripts) == 0:
            return StudyRecordDTO([])
        items = [
            StudyRecordItemDTO(
                i.script_index,
                ROLE_VALUES[i.script_role],
                0,
                i.script_content,
                i.script_id,
                i.lesson_id if i.lesson_id in lesson_ids else lesson_id,
                i.log_id,
                i.interaction_type,
                ui=json.loads(i.script_ui_conf) if i.script_ui_conf else None,
            )
            for i in attend_scripts
        ]
        user_info = User.query.filter_by(user_id=user_id).first()
        ret = StudyRecordDTO(items, teacher_avatar=teacher_avatar)
        last_script_id = attend_scripts[-1].script_id
        last_script: AILessonScript = (
            AILessonScript.query.filter(
                AILessonScript.script_id == last_script_id,
                AILessonScript.status.in_(ai_course_status),
            )
            .order_by(AILessonScript.id.desc())
            .first()
        )
        if last_script is None:
            ret.ui = []
            return ret

        app.logger.info("last_script.script_type:{}".format(last_script.script_type))
        app.logger.info(
            "last_script.script_ui_type:{}".format(last_script.script_ui_type)
        )
        app.logger.info(
            "last_script.script_type != SCRIPT_TYPE_ACTION:{}".format(
                last_script.script_type != SCRIPT_TYPE_ACTION
            )
        )
        app.logger.info(
            "last_script.script_ui_type == UI_TYPE_CONTENT:{}".format(
                last_script.script_ui_type == UI_TYPE_CONTENT
            )
        )
        if (
<<<<<<< HEAD
            last_script.script_type == SCRIPT_TYPE_ACTION
            and last_script.script_ui_type == UI_TYPE_CONTENT
        ):
            print("get next script")
=======
            last_script.script_type != SCRIPT_TYPE_ACTION
            or last_script.script_ui_type == UI_TYPE_CONTENT
        ):
            app.logger.info("get next script")
>>>>>>> 32a95f89
            app.logger.info(
                "last_script.script_ui_type:{}".format(last_script.script_ui_type)
            )
            app.logger.info(
                "last_script.script_index:{}".format(last_script.script_index)
            )
            last_script = (
                AILessonScript.query.filter(
                    AILessonScript.lesson_id == last_script.lesson_id,
                    AILessonScript.script_index == last_script.script_index + 1,
                    AILessonScript.status.in_(ai_course_status),
                )
                .order_by(AILessonScript.id.desc())
                .first()
            )
        if last_script is None:
            ret.ui = []
            return ret
        last_lesson_id = last_script.lesson_id
        lesson_id = last_lesson_id
        last_attends = [i for i in attend_infos if i.lesson_id == last_lesson_id]
        if len(last_attends) == 0:
            last_attend = (
                AICourseLessonAttend.query.filter(
                    AICourseLessonAttend.user_id == user_id,
                    AICourseLessonAttend.lesson_id == last_lesson_id,
                    AICourseLessonAttend.status != ATTEND_STATUS_RESET,
                )
                .order_by(AICourseLessonAttend.id.desc())
                .first()
            )
            if last_attend is None:
                pass
        else:
            last_attend = last_attends[-1]
        uis = handle_ui(app, user_info, last_attend, last_script, "", MockClient(), {})
        app.logger.info(
            "uis:{}".format(json.dumps([i.__json__() for i in uis], ensure_ascii=False))
        )
        if len(uis) > 0:
            ret.ui = uis[0]
        app.logger.info("last_script.script_id:{}".format(last_script.script_id))
        app.logger.info(
            "attend_scripts[-1].script_id:{}".format(attend_scripts[-1].script_id)
        )
        if (
            attend_scripts[-1].script_id == last_script.script_id
            and last_script.script_ui_type == UI_TYPE_CONTENT
        ):
            app.logger.info("handle_input_continue")
            print("handle_input_continue")
            ret.ui = handle_input_continue(
                app, user_info, last_attend, None, "", MockClient(), {}
            )
        if len(uis) > 1:
            ret.ask_mode = uis[1].script_content.get("ask_mode", False)
            ret.ask_ui = uis[1]
        return ret


@extensible
def get_lesson_study_progress(
    app: Flask, user_id: str, lesson_id: str
) -> StudyRecordProgressDTO:
    with app.app_context():
        attend_status_values = get_attend_status_values()
        lesson_info = (
            AILesson.query.filter(
                AILesson.lesson_id == lesson_id,
                AILesson.status == 1,
            )
            .order_by(AILesson.id.desc())
            .first()
        )
        if not lesson_info:
            return None
        attend_info = (
            AICourseLessonAttend.query.filter(
                AICourseLessonAttend.user_id == user_id,
                AICourseLessonAttend.lesson_id == lesson_id,
                AICourseLessonAttend.status != ATTEND_STATUS_RESET,
            )
            .order_by(AICourseLessonAttend.id.desc())
            .first()
        )
        if not attend_info:
            return None

        lesson_no = lesson_info.lesson_no
        lesson_name = lesson_info.lesson_name
        script_index = 0
        script_name = ""
        is_branch = False
        while attend_info is not None and attend_info.status == ATTEND_STATUS_BRANCH:
            script_index = script_index + attend_info.script_index
            is_branch = True
            associaions = AICourseAttendAsssotion.query.filter_by(
                user_id=user_id, from_attend_id=attend_info.attend_id
            ).first()
            if associaions:
                attend_info = AICourseLessonAttend.query.filter_by(
                    attend_id=associaions.to_attend_id
                ).first()

        if attend_info is None:
            return None

        script_info = (
            AILessonScript.query.filter(
                AILessonScript.lesson_id == attend_info.lesson_id,
                AILessonScript.script_index == attend_info.script_index,
                AILessonScript.status == 1,
            )
            .order_by(AILessonScript.id.desc())
            .first()
        )
        if script_info is None:
            return None

        script_name = script_info.script_name
        return StudyRecordProgressDTO(
            lesson_id,
            lesson_name,
            lesson_no,
            attend_status_values[attend_info.status],
            script_index,
            script_name,
            is_branch,
        )


# get script info
@extensible
def get_script_info(
    app: Flask, user_id: str, script_id: str, preview_mode: bool = False
) -> ScriptInfoDTO:
    with app.app_context():
        ai_course_status = [STATUS_PUBLISH]
        if preview_mode:
            ai_course_status = [STATUS_DRAFT]
        script_info = (
            AILessonScript.query.filter(
                AILessonScript.script_id == script_id,
                AILessonScript.status.in_(ai_course_status),
            )
            .order_by(AILessonScript.id.desc())
            .first()
        )
        if not script_info:
            return None
        lesson = (
            AILesson.query.filter(
                AILesson.lesson_id == script_info.lesson_id,
                AILesson.status.in_(ai_course_status),
            )
            .order_by(AILesson.id.desc())
            .first()
        )
        if not lesson:
            return None
        return ScriptInfoDTO(
            script_info.script_index,
            script_info.script_name,
            lesson.lesson_type == LESSON_TYPE_TRIAL,
        )


# reset user study info by lesson
@extensible
def reset_user_study_info_by_lesson(
    app: Flask, user_id: str, lesson_id: str, preview_mode: bool = False
):
    ai_course_status = [STATUS_PUBLISH]
    if preview_mode:
        ai_course_status.append(STATUS_DRAFT)
    with app.app_context():
        lesson_info = (
            AILesson.query.filter(
                AILesson.lesson_id == lesson_id,
                AILesson.status.in_(ai_course_status),
            )
            .order_by(AILesson.id.desc())
            .first()
        )
        if not lesson_info:
            app.logger.info("lesson_info not found")
            return False
        lesson_no = lesson_info.lesson_no
        course_id = lesson_info.course_id
        if len(lesson_no) > 2:
            raise_error("LESSON.LESSON_CANNOT_BE_RESET")
        lessons = (
            AILesson.query.filter(
                AILesson.lesson_no.like(lesson_no + "%"),
                AILesson.status.in_(ai_course_status),
                AILesson.course_id == course_id,
            )
            .order_by(AILesson.id.desc())
            .all()
        )
        lesson_ids = [lesson.lesson_id for lesson in lessons]
        attend_infos = AICourseLessonAttend.query.filter(
            AICourseLessonAttend.user_id == user_id,
            AICourseLessonAttend.lesson_id.in_(lesson_ids),
            AICourseLessonAttend.status != ATTEND_STATUS_RESET,
            AICourseLessonAttend.course_id == course_id,
        ).all()
        attend_ids = [attend_info.attend_id for attend_info in attend_infos]
        attend_assositions = AICourseAttendAsssotion.query.filter(
            AICourseAttendAsssotion.from_attend_id.in_(attend_ids)
        ).all()
        to_attend_ids = [
            attend_assosition.to_attend_id for attend_assosition in attend_assositions
        ]
        if len(to_attend_ids) > 0:
            AICourseLessonAttend.query.filter(
                AICourseLessonAttend.attend_id.in_(to_attend_ids)
            ).update({"status": ATTEND_STATUS_RESET})
        # reset the attend info
        for attend_info in attend_infos:
            attend_info.status = ATTEND_STATUS_RESET
        # insert the new attend info for the lessons that are available
        for lesson in [
            lesson for lesson in lessons if lesson.status in ai_course_status
        ]:
            attend_info = AICourseLessonAttend(
                user_id=user_id,
                lesson_id=lesson.lesson_id,
                course_id=lesson.course_id,
                status=ATTEND_STATUS_LOCKED,
                script_index=0,
            )
            attend_info.attend_id = generate_id(app)
            if lesson.lesson_no == lesson_no:
                attend_info.status = ATTEND_STATUS_IN_PROGRESS
            if lesson.lesson_no == lesson_no + "01":
                attend_info.status = ATTEND_STATUS_IN_PROGRESS
            db.session.add(attend_info)
        db.session.commit()
        return True


@extensible
def set_script_content_operation(
    app: Flask, user_id: str, log_id: str, interaction_type: int
):
    with app.app_context():
        script_info = AICourseLessonAttendScript.query.filter(
            AICourseLessonAttendScript.log_id == log_id,
            AICourseLessonAttendScript.user_id == user_id,
        ).first()
        if not script_info:
            return None
        # update the script_info
        script_info.interaction_type = interaction_type
        db.session.merge(script_info)
        db.session.commit()
        return True<|MERGE_RESOLUTION|>--- conflicted
+++ resolved
@@ -558,17 +558,11 @@
             )
         )
         if (
-<<<<<<< HEAD
             last_script.script_type == SCRIPT_TYPE_ACTION
             and last_script.script_ui_type == UI_TYPE_CONTENT
         ):
-            print("get next script")
-=======
-            last_script.script_type != SCRIPT_TYPE_ACTION
-            or last_script.script_ui_type == UI_TYPE_CONTENT
-        ):
+        
             app.logger.info("get next script")
->>>>>>> 32a95f89
             app.logger.info(
                 "last_script.script_ui_type:{}".format(last_script.script_ui_type)
             )
