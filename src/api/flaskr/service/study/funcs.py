--- conflicted
+++ resolved
@@ -110,11 +110,7 @@
         last_attend_script=attend_scripts[-1]
         if last_attend.status == ATTEND_STATUS_COMPLETED :
             app.logger.info("last_attend is completed")
-<<<<<<< HEAD
-            return ret
-=======
             # return ret
->>>>>>> 84a7a51c
         if last_script.script_ui_type == UI_TYPE_INPUT and last_attend_script.script_role ==ROLE_TEACHER:
             ret.ui = StudyUIDTO("input",last_script.script_ui_content,lesson_id)
         elif last_script.script_ui_type == UI_TYPE_BUTTON:
