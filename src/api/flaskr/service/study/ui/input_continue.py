--- conflicted
+++ resolved
@@ -21,19 +21,13 @@
     trace,
     trace_args,
 ) -> ScriptDTO:
-<<<<<<< HEAD
-    msg = script_info.script_ui_content
-    display = bool(
-        msg
-    )  # Set display based on whether msg has contentault message if msg is empty
-=======
+
     msg = ""
     if script_info:
         msg = script_info.script_ui_content
     display = bool(msg)  # Set display based on whether msg has content
     if not msg:
         msg = _("COMMON.CONTINUE")  # Assign default message if msg is empty
->>>>>>> 36fb0d0c
 
     msg = get_script_ui_label(app, msg)
     if not msg:
