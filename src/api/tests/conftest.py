import pytest
from app import create_app
from flask_migrate import upgrade


# Path: test/test_flaskr.py
# Compare this snippet from flaskr/plugin/test.py:
# from ..service.schedule import *
#
@pytest.fixture(scope="session", autouse=True)
def app():

    app = create_app()
<<<<<<< HEAD
    yield app
    print("test app close")


@pytest.fixture
def test_client(app):
    with app.test_client() as client:
        yield client


@pytest.fixture
def token():
    return ""
=======

    with app.app_context():
        upgrade("migrations")

    yield app
>>>>>>> 4505fc24
<|MERGE_RESOLUTION|>--- conflicted
+++ resolved
@@ -11,9 +11,12 @@
 def app():
 
     app = create_app()
-<<<<<<< HEAD
+
+    with app.app_context():
+        upgrade("migrations")
+
     yield app
-    print("test app close")
+
 
 
 @pytest.fixture
@@ -24,11 +27,4 @@
 
 @pytest.fixture
 def token():
-    return ""
-=======
-
-    with app.app_context():
-        upgrade("migrations")
-
-    yield app
->>>>>>> 4505fc24
+    return ""