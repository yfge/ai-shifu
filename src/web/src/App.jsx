import { useEffect } from 'react';
import routes from "./Router/index";
import { useRoutes } from "react-router-dom";
import { ConfigProvider } from "antd";
import locale from "antd/locale/zh_CN";
<<<<<<< HEAD
import i18n from './i18n.js';
import { useSystemStore } from 'stores/useSystemStore.js'; 
=======
import { useSystemStore } from 'stores/useSystemStore.js'; 
import i18n from './i18n.js';
>>>>>>> 84a7a51c

const RouterView = () => useRoutes(routes);

const App = () => {
<<<<<<< HEAD
  const { language } = useSystemStore();
=======
  const { language } = useSystemStore((state) => state);
>>>>>>> 84a7a51c

  // 挂载 debugger
  useEffect(() => {
    window.ztDebug = {};

    return () => {
      delete window.ztDebug;
    }
<<<<<<< HEAD
  }, [])
=======
  })
>>>>>>> 84a7a51c

  useEffect(() => {
    i18n.changeLanguage(language);
  }, [language])

<<<<<<< HEAD


=======
  
>>>>>>> 84a7a51c
  return (
    <ConfigProvider locale={locale}>
      <RouterView></RouterView>
    </ConfigProvider>
  );
};

export default App;<|MERGE_RESOLUTION|>--- conflicted
+++ resolved
@@ -3,22 +3,13 @@
 import { useRoutes } from "react-router-dom";
 import { ConfigProvider } from "antd";
 import locale from "antd/locale/zh_CN";
-<<<<<<< HEAD
-import i18n from './i18n.js';
-import { useSystemStore } from 'stores/useSystemStore.js'; 
-=======
 import { useSystemStore } from 'stores/useSystemStore.js'; 
 import i18n from './i18n.js';
->>>>>>> 84a7a51c
 
 const RouterView = () => useRoutes(routes);
 
 const App = () => {
-<<<<<<< HEAD
-  const { language } = useSystemStore();
-=======
   const { language } = useSystemStore((state) => state);
->>>>>>> 84a7a51c
 
   // 挂载 debugger
   useEffect(() => {
@@ -27,22 +18,13 @@
     return () => {
       delete window.ztDebug;
     }
-<<<<<<< HEAD
-  }, [])
-=======
   })
->>>>>>> 84a7a51c
 
   useEffect(() => {
     i18n.changeLanguage(language);
   }, [language])
 
-<<<<<<< HEAD
-
-
-=======
   
->>>>>>> 84a7a51c
   return (
     <ConfigProvider locale={locale}>
       <RouterView></RouterView>
