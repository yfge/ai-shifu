--- conflicted
+++ resolved
@@ -1,9 +1,6 @@
 import logging
 import time
-<<<<<<< HEAD
-=======
 from collections import defaultdict
->>>>>>> a8b40d9c
 
 import yaml
 from yaml.loader import SafeLoader
@@ -27,16 +24,18 @@
     page_icon="🧙‍♂️",  # 👨‍🏫
 )
 # 页面内的大标题小标题
-'# Chapter Debugger ⌨️🧙‍♂️⌨️'  # 📚
-st.caption('📚 加载章节剧本模拟用户体验进行线性调试')
+"# Chapter Debugger ⌨️🧙‍♂️⌨️"  # 📚
+st.caption("📚 加载章节剧本模拟用户体验进行线性调试")
 
 
 # ========== Debug 初始化 ==========
 # 日志级别设置
-logging.basicConfig(level=logging.DEBUG)  # 如需要更细致的观察run状态时可以将 `level` 的值改为 `logging.DEBUG`
+logging.basicConfig(
+    level=logging.DEBUG
+)  # 如需要更细致的观察run状态时可以将 `level` 的值改为 `logging.DEBUG`
 # 是否开启开发模式
-st.session_state.DEV_MODE = True if st.query_params.get('dev') else False
-logging.info(f'DEV_MODE: {st.session_state.DEV_MODE}')
+st.session_state.DEV_MODE = True if st.query_params.get("dev") else False
+logging.info(f"DEV_MODE: {st.session_state.DEV_MODE}")
 
 # ========== chat_box 初始化 ==========
 chat_box = ChatBox(assistant_avatar=ICON_SIFU)
@@ -45,52 +44,49 @@
 
 # ========== session 初始化 ==========
 # 初始化进展ID
-if 'progress' not in st.session_state:
+if "progress" not in st.session_state:
     st.session_state.progress = 0
 
 # 记录剧本是否输出
-if 'script_has_output' not in st.session_state:
+if "script_has_output" not in st.session_state:
     st.session_state.script_has_output = set()
 
-if 'has_started' not in st.session_state:
+if "has_started" not in st.session_state:
     st.session_state.has_started = False
 
 # if 'lark_app_token' not in st.session_state:
 #     st.session_state.lark_app_token = ''
 
-if 'miss_vars' not in st.session_state:
+if "miss_vars" not in st.session_state:
     st.session_state.miss_vars = False
 
-if 'system_miss_vars' not in st.session_state:
+if "system_miss_vars" not in st.session_state:
     st.session_state.system_miss_vars = False
 
-if 'auto_continue' not in st.session_state:
+if "auto_continue" not in st.session_state:
     st.session_state.auto_continue = True
 
-<<<<<<< HEAD
-=======
-if 'chat_history_list' not in st.session_state:
-    st.session_state.chat_history_list = [HumanMessage('开始讲课吧')]
-
-if 'follow_up_history_count' not in st.session_state:
+if "chat_history_list" not in st.session_state:
+    st.session_state.chat_history_list = [HumanMessage("开始讲课吧")]
+
+if "follow_up_history_count" not in st.session_state:
     st.session_state.follow_up_history_count = 0
 
-if 'has_follow_up_ask' not in st.session_state:
+if "has_follow_up_ask" not in st.session_state:
     st.session_state.has_follow_up_ask = False
 
-if 'user_follow_up_ask' not in st.session_state:
-    st.session_state.user_follow_up_ask = ''
-
-if 'progress_follow_up_ask_counter' not in st.session_state:
+if "user_follow_up_ask" not in st.session_state:
+    st.session_state.user_follow_up_ask = ""
+
+if "progress_follow_up_ask_counter" not in st.session_state:
     st.session_state.progress_follow_up_ask_counter = defaultdict(int)
 
->>>>>>> a8b40d9c
 # ======================================================
 
 # ==================== Sidebar ====================
 with st.sidebar:
-    st.caption('飞书中更新后可以点击清除缓存')
-    if st.button('Clean all cache', use_container_width=True):
+    st.caption("飞书中更新后可以点击清除缓存")
+    if st.button("Clean all cache", use_container_width=True):
         st.cache_data.clear()
 
     # Debug of follow-up ask
@@ -100,86 +96,109 @@
 # ==================== 主体框架 ====================
 if not st.session_state.has_started:
 
-    with open('auth_config.yml') as file:
+    with open("auth_config.yml") as file:
         config = yaml.load(file, Loader=SafeLoader)
 
     # Pre-hashing all plain text passwords once
     # Hasher.hash_passwords(config['credentials'])
 
     authenticator = stauth.Authenticate(
-        config['credentials'],
-        config['cookie']['name'],
-        config['cookie']['key'],
-        config['cookie']['expiry_days'],
-        config['pre-authorized']
+        config["credentials"],
+        config["cookie"]["name"],
+        config["cookie"]["key"],
+        config["cookie"]["expiry_days"],
+        config["pre-authorized"],
     )
 
     authenticator.login()
 
-    if st.session_state['authentication_status']:
+    if st.session_state["authentication_status"]:
         # authenticator.logout()
         # st.write(f'Welcome *{st.session_state["name"]}*')
         # st.title('Some content')
 
-
         courses = get_courses_by_user_from_sqlite(st.session_state["username"])
         # courses = get_courses_by_user_from_sqlite('kenrick')
         if not courses:
-            st.warning(' 暂无课程，请前往我的账户新建课程。  ⬇️ ⬇️ ⬇️', icon='⚠️')
-            if st.button('前往我的账户', type='primary', use_container_width=True):
+            st.warning(" 暂无课程，请前往我的账户新建课程。  ⬇️ ⬇️ ⬇️", icon="⚠️")
+            if st.button("前往我的账户", type="primary", use_container_width=True):
                 st.switch_page("pages/100_My_Account.py")
             st.stop()
 
         col1, col2, col3 = st.columns(3)
         with col1:
-            selected_course = st.selectbox('选择课程:', (course.course_name for course in courses))
+            selected_course = st.selectbox(
+                "选择课程:", (course.course_name for course in courses)
+            )
 
         if selected_course:
             st.session_state.lark_app_token = next(
-                (course.lark_app_token for course in courses if course.course_name == selected_course), None)
+                (
+                    course.lark_app_token
+                    for course in courses
+                    if course.course_name == selected_course
+                ),
+                None,
+            )
             tables = get_bitable_tables(st.session_state.lark_app_token)
 
             with col2:
-                select_table = st.selectbox('选择章节:', (
-                    table.name for table in tables if not table.name.startswith('字典-')))
+                select_table = st.selectbox(
+                    "选择章节:",
+                    (
+                        table.name
+                        for table in tables
+                        if not table.name.startswith("字典-")
+                    ),
+                )
                 st.session_state.lark_table_id = next(
-                    (table.table_id for table in tables if table.name == select_table), None)
+                    (table.table_id for table in tables if table.name == select_table),
+                    None,
+                )
                 # 加载剧本及系统角色
-                if 'script_list' in st.session_state:
-                    del st.session_state['script_list']  # clear before load
+                if "script_list" in st.session_state:
+                    del st.session_state["script_list"]  # clear before load
                 # load_scripts_and_system_role(st.session_state.lark_app_token, st.session_state.lark_table_id)
-                system_role_script = load_scripts(st.session_state.lark_app_token, st.session_state.lark_table_id)
+                system_role_script = load_scripts(
+                    st.session_state.lark_app_token, st.session_state.lark_table_id
+                )
 
             with (col3):
                 # st.session_state.select_progress = st.number_input('开始位置:', value=2, min_value=1, step=1)
                 # st.session_state.select_progress
-                select_script = st.selectbox('开始位置:', st.session_state.script_list)
-                st.session_state.progress = st.session_state.script_list.index(select_script)
+                select_script = st.selectbox("开始位置:", st.session_state.script_list)
+                st.session_state.progress = st.session_state.script_list.index(
+                    select_script
+                )
                 # st.write(f'选中的剧本在列表中的位置序号是: {index}')
 
                 # st.session_state.progress = st.session_state.select_progress - (
                 #     2 if 'system_role' in st.session_state else 1)
 
         if select_script:
-            st.text_area('剧本内容', select_script.template, disabled=True, height=200)
+            st.text_area("剧本内容", select_script.template, disabled=True, height=200)
 
         col1, col2, col3 = st.columns([1, 2, 2])
         with col1:
             st.session_state.auto_continue = st.toggle("自动继续", True)
         with col2:
             supported_models = [model for model in cfg.SUPPORT_MODELS]
-            model = st.selectbox('选择模型：', supported_models, index=cfg.SUPPORT_MODELS.index(cfg.DEFAULT_MODEL),
-                                 label_visibility='collapsed')
+            model = st.selectbox(
+                "选择模型：",
+                supported_models,
+                index=cfg.SUPPORT_MODELS.index(cfg.DEFAULT_MODEL),
+                label_visibility="collapsed",
+            )
             cfg.set_default_model(model)
         with col3:
-            if st.button('启动剧本', type='primary', use_container_width=True):
+            if st.button("启动剧本", type="primary", use_container_width=True):
                 st.session_state.has_started = True
                 st.rerun()
 
-    elif st.session_state['authentication_status'] is False:
-        st.error('Username/password is incorrect')
-    elif st.session_state['authentication_status'] is None:
-        st.warning('Please enter your username and password')
+    elif st.session_state["authentication_status"] is False:
+        st.error("Username/password is incorrect")
+    elif st.session_state["authentication_status"] is None:
+        st.warning("Please enter your username and password")
 
 # 非开发者模式直接开始，若在开发者模式则等待配置后开始
 # if not st.session_state.DEV_MODE or st.session_state.has_started:
@@ -189,39 +208,54 @@
     if st.session_state.progress >= st.session_state.script_list_len:
         # chat_box.ai_say('别再犹豫了，马上把我带回家吧~')
         with bottom():
-            st.write('')
+            st.write("")
         st.stop()
 
-
-    if 'system_role_script' in st.session_state and 'system_role' not in st.session_state:
-        system_needed_vars = extract_variables(st.session_state.system_role_script.template)
+    if (
+        "system_role_script" in st.session_state
+        and "system_role" not in st.session_state
+    ):
+        system_needed_vars = extract_variables(
+            st.session_state.system_role_script.template
+        )
         if system_needed_vars:
-            system_miss_vars = [var for var in system_needed_vars if var not in st.session_state]
+            system_miss_vars = [
+                var for var in system_needed_vars if var not in st.session_state
+            ]
             if system_miss_vars:
                 st.session_state.system_miss_vars = True
-                with st.form('sys_miss_vars'):
-                    '### 系统角色模版中需要变量'
+                with st.form("sys_miss_vars"):
+                    "### 系统角色模版中需要变量"
                     for var in system_miss_vars:
-                        val = st.text_input(f'输入 {var} 的值：')
-                        if val != '':
+                        val = st.text_input(f"输入 {var} 的值：")
+                        if val != "":
                             st.session_state[var] = val
 
-                    submitted = st.form_submit_button('提交变量继续', type='primary', use_container_width=True)
+                    submitted = st.form_submit_button(
+                        "提交变量继续", type="primary", use_container_width=True
+                    )
                     if submitted:
                         st.session_state.system_miss_vars = False
                         # time.sleep(5)
                         # st.rerun()
             else:
                 st.session_state.system_miss_vars = False
-<<<<<<< HEAD
 
         if not st.session_state.system_miss_vars:
             template = st.session_state.system_role_script.template
-            variables = {v: st.session_state[v] for v in
-                         st.session_state.system_role_script.template_vars} if st.session_state.system_role_script.template_vars else None
+            variables = (
+                {
+                    v: st.session_state[v]
+                    for v in st.session_state.system_role_script.template_vars
+                }
+                if st.session_state.system_role_script.template_vars
+                else None
+            )
 
             if variables:
-                prompt = PromptTemplate(input_variables=list(variables.keys()), template=template)
+                prompt = PromptTemplate(
+                    input_variables=list(variables.keys()), template=template
+                )
                 prompt = prompt.format(**variables)
             else:
                 prompt = template
@@ -231,17 +265,16 @@
 
     else:
 
-
         # 根据当前进度ID，获取对应的剧本
         script: Script = st.session_state.script_list[st.session_state.progress]
-        logging.debug(f'当前剧本：\n{script}')
+        logging.debug(f"当前剧本：\n{script}")
         # if st.session_state.DEV_MODE:
         #     show_current_script(script)
 
         needed_vars = extract_variables(script.template)
         # st.session_state
         if needed_vars:
-            logging.debug('=== need vars')
+            logging.debug("=== need vars")
             missing_vars = [var for var in needed_vars if var not in st.session_state]
 
             has_empty_val = False
@@ -251,20 +284,22 @@
                     break
 
             if missing_vars or has_empty_val:
-                logging.debug('=== if missing_vars or has_empty_val')
+                logging.debug("=== if missing_vars or has_empty_val")
                 st.session_state.miss_vars = True
 
                 # with st.form('missing_vars'):
-                with st.expander('Now Script Template:', expanded=True):
-                    st.text_area('剧本内容', script.template, disabled=True, height=300)
-                st.write(f'需要变量: **{needed_vars}**,   缺失: **{missing_vars}**')
-                with st.form('missing_vars'):
+                with st.expander("Now Script Template:", expanded=True):
+                    st.text_area("剧本内容", script.template, disabled=True, height=300)
+                st.write(f"需要变量: **{needed_vars}**,   缺失: **{missing_vars}**")
+                with st.form("missing_vars"):
                     for var in missing_vars:
-                        val = st.text_input(f'输入 {var} 的值：')
-                        if val != '':
+                        val = st.text_input(f"输入 {var} 的值：")
+                        if val != "":
                             st.session_state[var] = val
 
-                    submitted = st.form_submit_button('提交变量继续', type='primary', use_container_width=True)
+                    submitted = st.form_submit_button(
+                        "提交变量继续", type="primary", use_container_width=True
+                    )
                     if submitted:
                         st.session_state.miss_vars = False
                         # time.sleep(5)
@@ -274,67 +309,6 @@
 
         # 没有缺失的 vars 时才能继续：
         if not st.session_state.miss_vars:
-=======
-
-        if not st.session_state.system_miss_vars:
-            template = st.session_state.system_role_script.template
-            variables = {v: st.session_state[v] for v in
-                         st.session_state.system_role_script.template_vars} if st.session_state.system_role_script.template_vars else None
-
-            if variables:
-                prompt = PromptTemplate(input_variables=list(variables.keys()), template=template)
-                prompt = prompt.format(**variables)
-            else:
-                prompt = template
-
-            st.session_state.system_role = prompt
-            st.session_state.system_role_id = st.session_state.system_role_script.id
-
-    else:
-
-
-        # 根据当前进度ID，获取对应的剧本
-        script: Script = st.session_state.script_list[st.session_state.progress]
-        logging.debug(f'当前剧本：\n{script}')
-        # if st.session_state.DEV_MODE:
-        #     show_current_script(script)
-
-        needed_vars = extract_variables(script.template)
-        # st.session_state
-        if needed_vars:
-            logging.debug('=== need vars')
-            missing_vars = [var for var in needed_vars if var not in st.session_state]
-
-            has_empty_val = False
-            for var in needed_vars:
-                if not st.session_state.get(var):
-                    has_empty_val = True
-                    break
-
-            if missing_vars or has_empty_val:
-                logging.debug('=== if missing_vars or has_empty_val')
-                st.session_state.miss_vars = True
-
-                # with st.form('missing_vars'):
-                with st.expander('Now Script Template:', expanded=True):
-                    st.text_area('剧本内容', script.template, disabled=True, height=300)
-                st.write(f'需要变量: **{needed_vars}**,   缺失: **{missing_vars}**')
-                with st.form('missing_vars'):
-                    for var in missing_vars:
-                        val = st.text_input(f'输入 {var} 的值：')
-                        if val != '':
-                            st.session_state[var] = val
-
-                    submitted = st.form_submit_button('提交变量继续', type='primary', use_container_width=True)
-                    if submitted:
-                        st.session_state.miss_vars = False
-                        # time.sleep(5)
-                        # st.rerun()
-            else:
-                st.session_state.miss_vars = False
-
-        # 没有缺失的 vars 时才能继续：
-        if not st.session_state.miss_vars:
 
             # ========== 内容输出部分 ==========
             # 如果有追问的内容，先完成追问的回答
@@ -342,18 +316,24 @@
                 chat_box.user_say(st.session_state.user_follow_up_ask)  # 展示用户输入信息
 
                 full_result = streaming_for_follow_up_ask(
-                    chat_box, st.session_state.user_follow_up_ask,
-                    st.session_state.chat_history_list[-st.session_state.follow_up_history_count:],
+                    chat_box,
+                    st.session_state.user_follow_up_ask,
+                    st.session_state.chat_history_list[
+                        -st.session_state.follow_up_history_count :
+                    ],
                 )
 
-                st.session_state.chat_history_list.append(HumanMessage(st.session_state.user_follow_up_ask))  # 将输出添加到历史列表中
-                st.session_state.chat_history_list.append(AIMessage(full_result))  # 将输出添加到历史列表中
+                st.session_state.chat_history_list.append(
+                    HumanMessage(st.session_state.user_follow_up_ask)
+                )  # 将输出添加到历史列表中
+                st.session_state.chat_history_list.append(
+                    AIMessage(full_result)
+                )  # 将输出添加到历史列表中
 
                 if st.session_state.has_follow_up_ask:
-                    script.btn_label = '好的，让我继续教学吧~'
+                    script.btn_label = "好的，让我继续教学吧~"
 
                 st.session_state.has_follow_up_ask = False
->>>>>>> a8b40d9c
 
             # 如果剧本没有输出过，则进行输出
             elif script.id not in st.session_state.script_has_output:
@@ -362,8 +342,10 @@
                 # ===【固定剧本】：模拟流式输出
                 if script.type == ScriptType.FIXED:
                     if script.format == ScriptFormat.MARKDOWN:
-                        logging.debug('=== 打算模拟输出了')
-                        full_result = simulate_streaming(chat_box, script.template, script.template_vars)
+                        logging.debug("=== 打算模拟输出了")
+                        full_result = simulate_streaming(
+                            chat_box, script.template, script.template_vars
+                        )
                     elif script.format == ScriptFormat.IMAGE:
                         chat_box.ai_say(Image(script.media_url))
                         full_result = script.media_url
@@ -371,14 +353,18 @@
                 # == 【Prompt】：剧本内容提交给 LLM，获得AI回复输出
                 elif script.type == ScriptType.PROMPT:
                     full_result = streaming_from_template(
-                        chat_box, script.template,
-                        {v: st.session_state[v] for v in script.template_vars} if script.template_vars else None,
-                        model=script.custom_model, temperature=script.temperature
+                        chat_box,
+                        script.template,
+                        {v: st.session_state[v] for v in script.template_vars}
+                        if script.template_vars
+                        else None,
+                        model=script.custom_model,
+                        temperature=script.temperature,
                     )
 
                 # 最后记录下已输出的剧本ID，避免重复输出
                 st.session_state.script_has_output.add(script.id)
-                logging.debug(f'script id: {script.id}, chat result: {full_result}')
+                logging.debug(f"script id: {script.id}, chat result: {full_result}")
 
                 # 将输出添加到历史列表中
                 if full_result:
@@ -390,12 +376,19 @@
                 # 获取用户输入
                 if user_input := st.chat_input(script.input_placeholder):
                     chat_box.user_say(user_input)  # 展示用户输入信息
-                    st.session_state.chat_history_list.append(HumanMessage(user_input))  # 将输出添加到历史列表中
+                    st.session_state.chat_history_list.append(
+                        HumanMessage(user_input)
+                    )  # 将输出添加到历史列表中
 
                     # 通过 `检查模版` 提取变量（JSON mode）
-                    is_ok = parse_vars_from_template(chat_box, script.check_template, {'input': user_input},
-                                                     parse_keys=script.parse_vars,
-                                                     model=script.custom_model, temperature=script.temperature)
+                    is_ok = parse_vars_from_template(
+                        chat_box,
+                        script.check_template,
+                        {"input": user_input},
+                        parse_keys=script.parse_vars,
+                        model=script.custom_model,
+                        temperature=script.temperature,
+                    )
 
                     # 如果正常执行，则进入下一个剧本
                     if is_ok:
@@ -404,21 +397,12 @@
 
             # === 显示 按钮
             elif script.next_action == NextAction.ShowBtn:
-<<<<<<< HEAD
-                if st.session_state.auto_continue:
-                    chat_box.user_say(script.btn_label)
-                    st.session_state.progress += 1
-                    st.rerun()
-                else:
-                    with bottom():
-                        if st.button(script.btn_label, type='primary', use_container_width=True):
-                            chat_box.user_say(script.btn_label)
-                            st.session_state.progress += 1
-                            st.rerun()
-=======
+
                 def handle_button_click():
                     chat_box.user_say(script.btn_label)  # 展示用户输入信息
-                    st.session_state.chat_history_list.append(HumanMessage(script.btn_label))  # 将输出添加到历史列表中
+                    st.session_state.chat_history_list.append(
+                        HumanMessage(script.btn_label)
+                    )  # 将输出添加到历史列表中
                     st.session_state.progress += 1
                     st.session_state.has_follow_up_ask = False
                     st.rerun()
@@ -427,61 +411,81 @@
                     handle_button_click()
                 else:
                     with bottom():
-                        if st.button(script.btn_label, type='primary', use_container_width=True):
+                        if st.button(
+                            script.btn_label, type="primary", use_container_width=True
+                        ):
                             handle_button_click()
->>>>>>> a8b40d9c
 
             # === 显示 按钮组
             elif script.next_action == NextAction.ShowBtnGroup:
                 with bottom():
-                    btns = distribute_elements(script.btn_group_cfg['btns'], 3, 2)
+                    btns = distribute_elements(script.btn_group_cfg["btns"], 3, 2)
                     for row in btns:
                         st_cols = st.columns(len(row))
                         for i, btn in enumerate(row):
-                            if st_cols[i].button(btn['label'], key=btn['value'], type='primary',
-                                                 use_container_width=True):
+                            if st_cols[i].button(
+                                btn["label"],
+                                key=btn["value"],
+                                type="primary",
+                                use_container_width=True,
+                            ):
                                 # 获取用户点击按钮的 value
-                                st.session_state[script.btn_group_cfg['var_name']] = btn['value']
-                                chat_box.user_say(btn['value'])  # 展示用户输入信息
-                                st.session_state.chat_history_list.append(HumanMessage(btn['value']))  # 将输出添加到历史列表中
+                                st.session_state[
+                                    script.btn_group_cfg["var_name"]
+                                ] = btn["value"]
+                                chat_box.user_say(btn["value"])  # 展示用户输入信息
+                                st.session_state.chat_history_list.append(
+                                    HumanMessage(btn["value"])
+                                )  # 将输出添加到历史列表中
                                 st.session_state.progress += 1
                                 st.rerun()
 
             # === 跳转按钮
             elif script.next_action == NextAction.JumpBtn:
-                if st.button(script.btn_label, type='primary', use_container_width=True):
+                if st.button(
+                    script.btn_label, type="primary", use_container_width=True
+                ):
                     # 获取需要判断的变量值
-                    var_value = st.session_state.get(script.btn_jump_cfg['var_name'])
+                    var_value = st.session_state.get(script.btn_jump_cfg["var_name"])
                     # == 如果是静默跳转
-                    if script.btn_jump_cfg['jump_type'] == 'silent':
+                    if script.btn_jump_cfg["jump_type"] == "silent":
                         # 找到要跳转的子剧本
                         lark_table_id, lark_view_id = None, None
-                        for jump_rule in script.btn_jump_cfg['jump_rule']:
-                            if var_value == jump_rule['value']:
-                                lark_table_id = jump_rule['lark_table_id']
-                                lark_view_id = jump_rule['lark_view_id']
+                        for jump_rule in script.btn_jump_cfg["jump_rule"]:
+                            if var_value == jump_rule["value"]:
+                                lark_table_id = jump_rule["lark_table_id"]
+                                lark_view_id = jump_rule["lark_view_id"]
 
                         # 如果找到了则加载，否则报错
                         if lark_table_id:
-                            sub_script_list = load_scripts_from_bitable(cfg.LARK_APP_TOKEN, lark_table_id,
-                                                                        lark_view_id)
+                            sub_script_list = load_scripts_from_bitable(
+                                cfg.LARK_APP_TOKEN, lark_table_id, lark_view_id
+                            )
                             # 将子剧本插入到原剧本中
                             st.session_state.script_list = (
-                                    st.session_state.script_list[:st.session_state.progress + 1]
-                                    + sub_script_list
-                                    + st.session_state.script_list[st.session_state.progress + 1:]
+                                st.session_state.script_list[
+                                    : st.session_state.progress + 1
+                                ]
+                                + sub_script_list
+                                + st.session_state.script_list[
+                                    st.session_state.progress + 1 :
+                                ]
                             )
                             chat_box.user_say(script.btn_label)  # 展示用户输入信息
-                            st.session_state.chat_history_list.append(HumanMessage(script.btn_label))  # 将输出添加到历史列表中
+                            st.session_state.chat_history_list.append(
+                                HumanMessage(script.btn_label)
+                            )  # 将输出添加到历史列表中
                             # 更新剧本总长度
-                            st.session_state.script_list_len = len(st.session_state.script_list)
+                            st.session_state.script_list_len = len(
+                                st.session_state.script_list
+                            )
                             # 更新剧本进度
                             st.session_state.progress += 1
                             # 重新运行
                             st.rerun()
 
                         else:
-                            raise ValueError('未找到对应的子剧本')
+                            raise ValueError("未找到对应的子剧本")
 
             # === 显示 付款码
             elif script.next_action == NextAction.ShowPayQR:
@@ -494,7 +498,7 @@
                     chat_box.user_say(user_input)  # 展示用户输入信息
 
                     # 暂时不做任何处理，直接下一步
-                    st.info('暂时不做任何处理，直接下一步', icon="ℹ️")
+                    st.info("暂时不做任何处理，直接下一步", icon="ℹ️")
                     time.sleep(1)
                     st.session_state.progress += 1
                     st.rerun()
@@ -506,7 +510,7 @@
                     chat_box.user_say(user_input)  # 展示用户输入信息
 
                     # 暂时不做任何处理，直接下一步
-                    st.info('暂时不做任何处理，直接下一步', icon="ℹ️")
+                    st.info("暂时不做任何处理，直接下一步", icon="ℹ️")
                     time.sleep(1)
                     st.session_state.progress += 1
                     st.rerun()
@@ -515,35 +519,40 @@
                 st.session_state.progress += 1
                 st.rerun()
 
-<<<<<<< HEAD
-=======
             with (bottom()):
                 # follow_up_history_count = 0  # 0 代表全部
                 col1, col2 = st.columns([1, 2])
                 with col1:
-                    history_count_options = ['使用全部历史', '使用 1 条历史', '使用 2 条历史', '使用 3 条历史',
-                                             '使用 4 条历史', '使用 5 条历史', '使用 6 条历史', '使用 10 条历史',
-                                             '使用 16 条历史', '使用 32 条历史']
-                    select_option = st.selectbox('使用历史记录数量:', history_count_options, label_visibility='collapsed')
-                    st.session_state.follow_up_history_count = history_count_options.index(select_option)
+                    history_count_options = [
+                        "使用全部历史",
+                        "使用 1 条历史",
+                        "使用 2 条历史",
+                        "使用 3 条历史",
+                        "使用 4 条历史",
+                        "使用 5 条历史",
+                        "使用 6 条历史",
+                        "使用 10 条历史",
+                        "使用 16 条历史",
+                        "使用 32 条历史",
+                    ]
+                    select_option = st.selectbox(
+                        "使用历史记录数量:", history_count_options, label_visibility="collapsed"
+                    )
+                    st.session_state.follow_up_history_count = (
+                        history_count_options.index(select_option)
+                    )
                     # st.write(st.session_state.follow_up_history_count)
 
                 with col2:
                     # 获取用户输入
-                    if user_input := st.chat_input('输入追问内容'):
+                    if user_input := st.chat_input("输入追问内容"):
                         st.session_state.user_follow_up_ask = user_input
                         st.session_state.has_follow_up_ask = True
                         st.rerun()
 
->>>>>>> a8b40d9c
-
-
         # st.session_state
 
         # # 开发者模式要做的事情
         # if st.session_state.DEV_MODE:
         #     # 加载进度控制器
-        #     load_process_controller()
-
-
-
+        #     load_process_controller()